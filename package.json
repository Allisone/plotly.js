{
  "name": "plotly.js",
  "version": "1.4.1",
  "description": "The open source javascript graphing library that powers plotly",
  "license": "MIT",
  "main": "./lib/index.js",
  "webpack": "./dist/plotly.js",
  "repository": {
    "type": "git",
    "url": "https://github.com/plotly/plotly.js.git"
  },
  "bugs": {
    "url": "https://github.com/plotly/plotly.js/issues"
  },
  "author": "Plotly, Inc.",
  "keywords": [
    "graphing",
    "plotting",
    "data",
    "visualization",
    "plotly"
  ],
  "scripts": {
    "preprocess": "node tasks/preprocess.js",
    "bundle": "node tasks/bundle.js",
    "header": "node tasks/header.js",
    "build": "npm run preprocess && npm run bundle && npm run header",
    "cibuild": "node tasks/cibundle.js",
    "watch": "node tasks/watch_plotly.js",
    "lint": "eslint . || true",
    "test-jasmine": "karma start test/jasmine/karma.conf.js",
    "citest-jasmine": "karma start test/jasmine/karma.ciconf.js",
    "test-image": "./tasks/test_image.sh",
    "test-syntax": "node test/syntax_test.js",
<<<<<<< HEAD
    "test-bundle": "node tasks/test_bundle.js",
    "test": "npm run test-jasmine && npm test-image",
=======
    "test": "npm run test-jasmine && npm test-image && npm test-syntax",
>>>>>>> 54bfe7ae
    "start-test_dashboard": "node devtools/test_dashboard/server.js",
    "start-image_viewer": "node devtools/image_viewer/server.js",
    "baseline": "./tasks/baseline.sh",
    "version": "npm run build && git add -A dist src",
    "postversion": "git push && git push --tags"
  },
  "dependencies": {
    "3d-view": "^2.0.0",
    "alpha-shape": "^1.0.0",
    "arraytools": "^1.0.0",
    "convex-hull": "^1.0.3",
    "d3": "^3.5.12",
    "delaunay-triangulate": "^1.1.6",
    "es6-promise": "^3.0.2",
    "fast-isnumeric": "^1.1.1",
    "fs-extra": "^0.26.2",
    "gl-error2d": "^1.0.0",
    "gl-error3d": "^1.0.0",
    "gl-line2d": "^1.2.1",
    "gl-line3d": "^1.0.1",
    "gl-mat4": "^1.1.2",
    "gl-mesh3d": "^1.0.7",
    "gl-plot2d": "^1.1.6",
    "gl-plot3d": "^1.3.0",
    "gl-scatter2d": "^1.0.5",
    "gl-scatter2d-fancy": "^1.1.1",
    "gl-scatter3d": "^1.0.4",
    "gl-select-box": "^1.0.1",
    "gl-spikes2d": "^1.0.1",
    "gl-surface3d": "^1.1.1",
    "mouse-change": "^1.1.1",
    "mouse-wheel": "^1.0.2",
    "ndarray": "^1.0.16",
    "ndarray-fill": "^1.0.1",
    "ndarray-homography": "^1.0.0",
    "ndarray-ops": "^1.2.2",
    "right-now": "^1.0.0",
    "robust-orientation": "^1.1.3",
    "sane-topojson": "^1.2.0",
    "superscript-text": "^1.0.0",
    "tinycolor2": "^1.3.0",
    "topojson": "^1.6.20"
  },
  "devDependencies": {
    "brfs": "^1.4.3",
    "browserify": "^13.0.0",
    "browserify-transform-tools": "^1.5.1",
    "ecstatic": "^1.2.0",
    "eslint": "^1.10.3",
    "falafel": "^1.2.0",
    "glob": "^6.0.4",
    "jasmine-core": "^2.3.4",
    "karma": "^0.13.15",
    "karma-browserify": "^4.4.1",
    "karma-chrome-launcher": "^0.2.1",
    "karma-coverage": "^0.5.3",
    "karma-firefox-launcher": "^0.1.6",
    "karma-jasmine": "^0.3.6",
    "node-sass": "^3.4.1",
    "open": "0.0.5",
    "prepend-file": "^1.3.0",
    "prettysize": "0.0.3",
    "through2": "^2.0.0",
    "uglify-js": "^2.5.0",
    "watchify": "^3.7.0",
    "xml2js": "^0.4.16"
  }
}<|MERGE_RESOLUTION|>--- conflicted
+++ resolved
@@ -32,12 +32,8 @@
     "citest-jasmine": "karma start test/jasmine/karma.ciconf.js",
     "test-image": "./tasks/test_image.sh",
     "test-syntax": "node test/syntax_test.js",
-<<<<<<< HEAD
     "test-bundle": "node tasks/test_bundle.js",
-    "test": "npm run test-jasmine && npm test-image",
-=======
-    "test": "npm run test-jasmine && npm test-image && npm test-syntax",
->>>>>>> 54bfe7ae
+    "test": "npm run test-jasmine && npm test-image && npm test-syntax && npm test-bundle",
     "start-test_dashboard": "node devtools/test_dashboard/server.js",
     "start-image_viewer": "node devtools/image_viewer/server.js",
     "baseline": "./tasks/baseline.sh",
