--- conflicted
+++ resolved
@@ -74,11 +74,7 @@
     "gl-contour2d": "^1.1.4",
     "gl-error3d": "^1.0.8",
     "gl-heatmap2d": "^1.0.4",
-<<<<<<< HEAD
     "gl-line3d": "git://github.com/gl-vis/gl-line3d.git#33b9e850de754cde38d859328ae562125edc90f2",
-=======
-    "gl-line3d": "^1.1.3",
->>>>>>> 0a310c99
     "gl-mat4": "^1.2.0",
     "gl-mesh3d": "^2.0.1",
     "gl-plot2d": "^1.3.1",
