var fs = require('fs');
var path = require('path');

var browserify = require('browserify');
var minify = require('minify-stream');
var derequire = require('derequire');
var through = require('through2');

var constants = require('./constants');
<<<<<<< HEAD
var patchMinified = require('./patch_minified');
=======
var compressAttributes = require('./compress_attributes');
var strictD3 = require('./strict_d3');
>>>>>>> 178feb50

/** Convenience browserify wrapper
 *
 * @param {string} pathToIndex path to index file to bundle
 * @param {string} pathToBunlde path to destination bundle
 * @param {object} opts
 *  Browserify options:
 *  - standalone {string}
 *  - debug {boolean} [optional]
 *  Additional option:
 *  - pathToMinBundle {string} path to destination minified bundle
 *  - compressAttrs {boolean} do we compress attribute meta?
 * @param {function} cb callback
 *
 * Outputs one bundle (un-minified) file if opts.pathToMinBundle is omitted
 * or opts.debug is true. Otherwise outputs two file: one un-minified bundle and
 * one minified bundle.
 *
 * Logs basename of bundle when completed.
 */
module.exports = function _bundle(pathToIndex, pathToBundle, opts, cb) {
    opts = opts || {};

    var pathToMinBundle = opts.pathToMinBundle;

    var browserifyOpts = {};
    browserifyOpts.standalone = opts.standalone;
    browserifyOpts.debug = opts.debug;
<<<<<<< HEAD

    if(opts.noCompress) {
        browserifyOpts.ignoreTransform = './tasks/compress_attributes.js';
    }
=======
>>>>>>> 178feb50

    browserifyOpts.transform = [];
    if(opts.compressAttrs) {
        browserifyOpts.transform.push(compressAttributes);
    }
    if(opts.debug) {
        browserifyOpts.transform.push(strictD3);
    }

    var b = browserify(pathToIndex, browserifyOpts);
    var pending = pathToMinBundle ? 2 : 1;

    function done() {
        if(cb && --pending === 0) cb(null);
    }

    var bundleStream = b.bundle(function(err) {
        if(err) {
            if(cb) cb(err);
            else throw err;
        }
    });

    if(pathToMinBundle) {
        bundleStream
            .pipe(applyDerequire())
            .pipe(minify(constants.uglifyOptions))
            .pipe(fs.createWriteStream(pathToMinBundle))
            .on('finish', function() {
                logger(pathToMinBundle);
                done();
            });
    }

    bundleStream
        .pipe(applyDerequire())
        .pipe(fs.createWriteStream(pathToBundle))
        .on('finish', function() {
            logger(pathToBundle);
            done();
        });
};

function logger(pathToOutput) {
    var log = 'ok ' + path.basename(pathToOutput);
    console.log(log);
}

function applyDerequire() {
    var buf = '';
    return through(function(chunk, enc, next) {
        buf += chunk.toString();
        next();
    }, function(done) {
        this.push(derequire(buf));
        done();
    });
}<|MERGE_RESOLUTION|>--- conflicted
+++ resolved
@@ -7,12 +7,7 @@
 var through = require('through2');
 
 var constants = require('./constants');
-<<<<<<< HEAD
-var patchMinified = require('./patch_minified');
-=======
-var compressAttributes = require('./compress_attributes');
 var strictD3 = require('./strict_d3');
->>>>>>> 178feb50
 
 /** Convenience browserify wrapper
  *
@@ -24,7 +19,7 @@
  *  - debug {boolean} [optional]
  *  Additional option:
  *  - pathToMinBundle {string} path to destination minified bundle
- *  - compressAttrs {boolean} do we compress attribute meta?
+ *  - noCompress {boolean} skip attribute meta compression?
  * @param {function} cb callback
  *
  * Outputs one bundle (un-minified) file if opts.pathToMinBundle is omitted
@@ -41,18 +36,12 @@
     var browserifyOpts = {};
     browserifyOpts.standalone = opts.standalone;
     browserifyOpts.debug = opts.debug;
-<<<<<<< HEAD
 
     if(opts.noCompress) {
         browserifyOpts.ignoreTransform = './tasks/compress_attributes.js';
     }
-=======
->>>>>>> 178feb50
 
     browserifyOpts.transform = [];
-    if(opts.compressAttrs) {
-        browserifyOpts.transform.push(compressAttributes);
-    }
     if(opts.debug) {
         browserifyOpts.transform.push(strictD3);
     }
