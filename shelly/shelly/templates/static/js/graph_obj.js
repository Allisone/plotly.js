/* Coordinate systems in the plots:
(note: paper and viewbox have y0 at large y because pixels start at upper left,
not lower left)

Data coordinates: xd,yd
    visible range: xd0-xd1, yd0-yd1 (gl.xaxis.range[0-1], gl.yaxis.range[0-1]

Paper coordinates: xp,yp (where axes are drawn, minus gl.margin:.l,.t)
    plot box: xp0-xp1, yp0-yp1 (0 - gd.plotwidth, gd.plotheight - 0)
    transform: xp = mx*xd+bx, yp = my*yd+by
        mx = gl.xaxis.m = gd.plotwidth/(gl.xaxis.range:[1]-[0])
        bx = gl.xaxis.b = -mx*gl.xaxis.range[0]
        my = gl.yaxis.m = gd.plotheight/(gl.yaxis.range:[0]-[1])
        by = gl.yaxis.b = -my*gl.yaxis.range[1]
Viewbox coordinates: xv,yv (where data are drawn)
    plot box: xv0-xv1, yv0-yv1 (gd.viewbox: .x - .x+.w, .y+.h - .y)
        initial viewbox: 0 - gd.plotwidth, gd.plotheight - 0
    transform: xv = xp+b2x, yv = yp+b2y
        panning: subtract dx,dy from viewbox:.x,.y
        zooming: viewbox will not scale x and y differently, at least in Chrome, so for
            zoom we will move the individual points.

Plot takes two params, data and layout. For layout see newplot.
data should be an array of objects, one per trace. allowed keys:

    type: (string) scatter (default)

    x: (float array), or x0:(float) and dx:(float)
        if neither x, x0, or dx exists, defaults is x0:0, dx:1

    y: (float array), or y0:(float) and dy:(float)
        if neither y, y0, or dy exists, defaults to y0:0, dy:1
        you may provide x and/or y arrays, but not neither
    
    All of these can also be date strings, in the format 'YYYY-mm-dd HH:MM:SS'
    This format can handle anything from year 0 to year 9999, but the underlying JS
    can extend this to year -271820 to 275760 
    based on converting to ms since start of 1970 for plotting
    so we could at some point extend beyond 0-9999 limitation...

    marker: (object):
        symbol: (string) circle (default)
        color: (cstring), or (cstring array)
        line: (object):
            color: (cstring), or (cstring array)
            width: (float px), default 0

    line: (object):
        color: (cstring), or (cstring array)
        width: (float px), default 1
    
    color: (cstring), or (cstring array)    
    text: (string array) hover text for each point

    name: <string for legend>
    
    cstring is a string with any valid HTML color
    if any one color is provided, all others not provided will copy it
    if no colors are provided, choose one from a default set based on the trace number

    eventually I'd like to make all of the marker and line properties accept arrays
    to modify properties point-by-point
    
    any array also has a corresponding src attribute, ie xsrc for x
    this is a string:
    	<id>/<colname> for your own data, 
    	<user>/<id>/<colname> for shared data
    
*/  

// new way of zooming with viewbox: warps points while zooming, but it's super fast.
// set fastscale=true to use
var fastscale=true;
// var fastscale=false;

GRAPH_HEIGHT=500*1.2
GRAPH_WIDTH=750*1.2;
TOOLBAR_LEFT='920px';
TOOLBAR_TOP='30px';
// ----------------------------------------------------
// Main plot-creation function. Note: will call newPlot
// if necessary to create the framework
// ----------------------------------------------------
function plot(divid, data, layout) {
    // Get the container div: we will store all variables as properties of this div
    // (for extension to multiple graphs per page)
    // some callers send this in by dom element, others by id (string)
    var gd=(typeof divid == 'string') ? document.getElementById(divid) : divid;
	var defaultColors=['#00e','#a00','#0c0','#000'];

    // if there is already data on the graph, append the new data
    // if you only want to redraw, pass non-object (null, '', whatever) for data
    var graphwasempty = ((typeof gd.data==='undefined') && $.isArray(data));
    if(typeof data=='object') {
        if(graphwasempty) gd.data=data;
        else gd.data.push.apply(gd.data,data);
        gd.empty=false;
    }

    // interpolate data if >1000 points
    // jp added 9_8_2012
    if(!graphwasempty){
        var LARGESET=2000;
        for(var i=0;i<data.length;i++){
            if(data[i]['x'].length>LARGESET){
                // for large datasets, assume unsorted
                var xsort=[];
                var ysort=[];
                xy=$.zip(data[i]['x'],data[i]['y']);
                xy=sortobj(xy);
                $.each(xy, function(k, v){xsort.push(k); ysort.push(v);});
                console.log('xsort');
      	        console.log(xsort);
                console.log('ysort');
    	        console.log(ysort);
                // i_f = "interpolation factor" - size of chunk to average
                // Ex: If LARGESET=1000 and  there are 10000 points -> 
                // make new array by averaging over every 10 y values
                i_f=Math.round(xsort.length/LARGESET);
                new_x=[]
                new_y=[]
                for(var j in xsort){
                    if(j%i_f==0 && $.isNumeric(xsort[j])){
                        new_x.push(xsort[j]);
                        y_slice=ysort.slice(j,j+i_f)
                        // Filter out any string values in y_slice
                        for(var k in y_slice){
                            if($.isNumeric(y_slice[k])==false) y_slice.splice(k,1);}
                        avg=eval(y_slice.join('+'))/y_slice.length;
                        new_y.push(avg);
                    }
                }
                // console.log('interpolated arrays');
                // console.log(new_x);
                // console.log(new_y);
                data[i]['x']=new_x;
                data[i]['y']=new_y;           
            }
        } // end jp edit 9_8_2012
    }

    // make the graph container and axes, if they don't already exist
    // note: if they do already exist, the new layout gets ignored (as it should)
    // unless there's no data there yet... then it should destroy and remake the plot
    if((typeof gd.layout==='undefined')||graphwasempty) newPlot(divid, layout);

    var gl=gd.layout, vb=gd.viewbox, gdd=gd.data, gp=gd.plot;
    var xa=gl.xaxis, ya=gl.yaxis, xdr=gl.xaxis.drange, ydr=gl.yaxis.drange;
    var x, xy, y, i, serieslen, dcnt, ncnt, v0, dv, gdc;
    xdr=[null,null];
    ydr=[null,null];


    if(gdd&&(gdd.length>0)){
        // figure out if axes are dates
        // use the first trace only.
        // If the axis has data, see whether more looks like dates or like numbers
        // If it has x0 & dx (etc), go by x0 (if x0 is a date and dx is a number, perhaps guess days?)
        // If it has none of these, it will default to x0=0, dx=1, so choose number
        // -> If not date, figure out if a log axis makes sense, using all axis data
        if(!isBoolean(xa.isdate))
            xa.isdate = ('x' in gdd[0]) ? moreDates(gdd[0].x) : (isDateTime(gdd[0].x0)===true);
        if(!xa.isdate && !isBoolean(xa.islog))
            xa.islog = loggy(gdd,'x');
    
        if(!isBoolean(ya.isdate))
            ya.isdate = ('y' in gdd[0]) ? moreDates(gdd[0].y) : (isDateTime(gdd[0].y0)===true);
        if(!ya.isdate && !isBoolean(ya.islog))
            ya.islog = loggy(gdd,'y');
    }

    // prepare the data and find the autorange
    gd.calcdata=[]
    for(curve in gdd) {
        gdc=gdd[curve];
        if(!('color' in gdc)) gdc.color = defaultColors[curve % defaultColors.length];
        if(!('name' in gdc)) {
            if('ysrc' in gdc) {
                var ns=gdc.ysrc.split('/')
                gdc.name=ns[ns.length-1].replace('\n',' ');
            }
            else gdc.name='trace '+curve;
        }
        
        //default type is scatter
        if(!('type' in gdc) || (gdc.type=='scatter')) {
            // verify that data exists, and make scaled data if necessary
            if(!('y' in gdc) && !('x' in gdc)) continue; // no data!
            
            if('y' in gdc) y=convertToAxis(gdc.y,ya);
            else {
                v0 = ('y0' in gdc) ? convertToAxis(gdc.y0, ya) : 0;
                dv = ('dy' in gdc) ? convertToAxis(gdc.dy, ya) : 1;
                y=[];
                for(i in x) y.push(v0+i*dv);
            }

            if('x' in gdc) x=convertToAxis(gdc.x,xa);
            else {
                v0 = ('x0' in gdc) ? convertToAxis(gdc.x0, xa) : 0;
                dv = ('dx' in gdc) ? convertToAxis(gdc.dx, xa) : 1;
                x=[];
                for(i in y) x.push(v0+i*dv);
            }
            
            serieslen=Math.min(x.length,y.length);
            if(xa.autorange) xdr=[aggNums(Math.min,xdr[0],x,serieslen),aggNums(Math.max,xdr[1],x,serieslen)];
            if(ya.autorange) ydr=[aggNums(Math.min,ydr[0],y,serieslen),aggNums(Math.max,ydr[1],y,serieslen)];
            // create the "calculated data" to plot
            var cd=[];
            for(i=0;i<serieslen;i++) cd.push(($.isNumeric(x[i]) && $.isNumeric(y[i])) ? {x:x[i],y:y[i]} : {x:false,y:false});
            // add the trace-wide properties to the first point
            // TODO: this won't get things inside marker and line objects, once we get to those...
            //   either change the object format, or make this recursive on plain objects
            cd[0].t={};
            for(key in gdc) {
                if(key.indexOf('src')==-1 && ['string','number'].indexOf(typeof gdc[key])!=-1)
                    cd[0].t[key]=gdc[key];
            }
            gd.calcdata.push(cd);
        }
        CD=[gd.calcdata,xdr,ydr];
    }
    if(xa.autorange && $.isNumeric(xdr[0])) {
        xa.range=[1.05*xdr[0]-0.05*xdr[1],1.05*xdr[1]-0.05*xdr[0]];
        doXTicks(gd);
    }
    if(ya.autorange && $.isNumeric(ydr[0])) {
        ya.range=[1.05*ydr[0]-0.05*ydr[1],1.05*ydr[1]-0.05*ydr[0]];
        doYTicks(gd);
    }

    // now plot the data
    // TODO: to start we redraw each time. later we should be able to do way better on redraws...
    gp.selectAll('g.trace').remove();
    
    var traces = gp.selectAll('g.trace')
        .data(gd.calcdata)
        .enter().append('g')
        .attr('class','trace');

    traces.append('polyline') // TODO: break this into multiple polylines on non-numerics
        .call(lineGroupStyle)
        .attr('points',function(d){out=''
            for(var i=0;i<d.length;i++)
                if($.isNumeric(d[i].x)&&$.isNumeric(d[i].y))
                    out+=(xa.b+xa.m*d[i].x+vb.x)+','+(ya.b+ya.m*d[i].y+vb.y)+' ';
            return out;
        });
    
    var pointgroups=traces.append('g')
        .attr('class','points')
        .call(pointGroupStyle);
    pointgroups.selectAll('circle')
        .data(function(d){return d})
        .enter().append('circle')
        .call(pointStyle)
        .each(function(d){
            if($.isNumeric(d.x)&&$.isNumeric(d.y))
                d3.select(this)
                    .attr('cx',xa.b+xa.m*d.x+vb.x)
                    .attr('cy',ya.b+ya.m*d.y+vb.y);
            else d3.select(this).remove();
        });

    // show the legend
    if(gd.calcdata.length>1) legend(gd);
}

function lineGroupStyle(s) {
    s.attr('stroke-width',1)
     .attr('stroke',function(d){return d[0].t.color})
     .style('fill','none');
}

function pointGroupStyle(s) {
    s.attr('stroke-width',0)
     .style('fill',function(d){return d[0].t.color});
}

function pointStyle(s) {
        s.attr('r',3);
}

// ----------------------------------------------------
// Create the plot container and axes
// ----------------------------------------------------
function newPlot(divid, layout) {
    // Get the container div: we will store all variables as properties of this div
    // (for extension to multiple graphs per page)
    // some callers send this in already by dom element
    var gd=(typeof divid == 'string') ? document.getElementById(divid) : divid;
    if(!layout) layout={};
    // destroy any plot that already exists in this div
    gd.innerHTML='';

    // Get the layout info (this is the defaults)
    gd.layout={title:'',
        xaxis:{range:[-5,5],tick0:0,dtick:2,ticklen:5,
            autorange:1,autotick:1,drange:[null,null],
            title:'',unit:''},
        yaxis:{range:[-4,4],tick0:0,dtick:1,ticklen:5,
            autorange:1,autotick:1,drange:[null,null],
            title:'',unit:''},
        width:GRAPH_WIDTH,
        height:GRAPH_HEIGHT,
        margin:{l:50,r:10,t:30,b:40,pad:2},
        paper_bgcolor:'#fff',
        plot_bgcolor:'#fff' };
        // TODO: add font size controls, and label positioning
        // TODO: add legend

    // look for elements of gd.layout to replace with the equivalent elements in layout
    gd.layout=updateObject(gd.layout,layout);
    var gl=gd.layout, gd3=d3.select(gd)

    // Make the graph containers
    // First svg (paper) is for the axes
    gd.paper=gd3.append('svg')
        .attr('width',gl.width)
        .attr('height',gl.height)
        .style('background-color',gl.paper_bgcolor);
    gd.plotwidth=gl.width-gl.margin.l-gl.margin.r;
    gd.plotheight=gl.height-gl.margin.t-gl.margin.b;
    gd.plotbg=gd.paper.append('rect')
        .attr('x',gl.margin.l-gl.margin.pad)
        .attr('y',gl.margin.t-gl.margin.pad)
        .attr('width',gd.plotwidth+2*gl.margin.pad)
        .attr('height',gd.plotheight+2*gl.margin.pad)
        .style('fill',gl.plot_bgcolor)
        .attr('stroke','black')
        .attr('stroke-width',1);

    // make the ticks, grids, and titles
    gd.axislayer=gd.paper.append('g').attr('class','axislayer');
    doXTicks(gd);doYTicks(gd);
    gl.xaxis.r0=gl.xaxis.range[0];
    gl.yaxis.r0=gl.yaxis.range[0];

    makeTitles(gd,''); // happens after ticks, so we can scoot titles out of the way if needed
    
    // Second svg (plot) is for the data
    gd.plot=gd.paper.append('svg')
        .attr('x',gl.margin.l)
        .attr('y',gl.margin.t)
        .attr('width',gd.plotwidth)
        .attr('height',gd.plotheight)
        .attr('preserveAspectRatio','none')
        .style('fill','none');
    gd.viewbox={x:0,y:0};

    //make the axis drag objects
    var x1=gl.margin.l;
    var x2=x1+gd.plotwidth;
    var a=$(gd).find('text.ytlabel').get().map(function(e){return e.getBBox().x});
    var x0=Math.min.apply(a,a); // gotta be a better way to do this...
    var y2=gl.margin.t;
    var y1=y2+gd.plotheight;
    var a=$(gd).find('text.xtlabel').get().map(function(e){var bb=e.getBBox(); return bb.y+bb.height});
    var y0=Math.max.apply(a,a); // again, gotta be a better way...

    // drag box goes over the grids and data... we can use just this hover for all data hover effects)
    gd.plotdrag=dragBox(gd, x1, y2, x2-x1, y1-y2,'ns','ew');

    gd.xdrag=dragBox(gd, x1*0.9+x2*0.1, y1,(x2-x1)*0.8, y0-y1,'','ew');
    gd.x0drag=dragBox(gd, x1, y1, (x2-x1)*0.1, y0-y1,'','w');
    gd.x1drag=dragBox(gd, x1*0.1+x2*0.9, y1, (x2-x1)*0.1, y0-y1,'','e');

    gd.ydrag=dragBox(gd, x0, y2*0.9+y1*0.1, x1-x0, (y1-y2)*0.8,'ns','');
    gd.y0drag=dragBox(gd, x0, y1*0.9+y2*0.1, x1-x0, (y1-y2)*0.1,'s','');
    gd.y1drag=dragBox(gd, x0, y2, x1-x0, (y1-y2)*0.1,'n','');

    gd.nwdrag=dragBox(gd, x0, y2+y1-y0, x1-x0, y0-y1,'n','w');
    gd.nedrag=dragBox(gd, x2, y2+y1-y0, x1-x0, y0-y1,'n','e');
    gd.swdrag=dragBox(gd, x0, y1, x1-x0, y0-y1,'s','w');
    gd.sedrag=dragBox(gd, x2, y1, x1-x0, y0-y1,'s','e');

    gd3.selectAll('.drag')
        .style('fill','black')
        .style('opacity',0)
        .attr('stroke-width',0);

    // ------------------------------------------------------------ graphing toolbar
    // This section is super-finicky. Maybe because we somehow didn't get the
    // "btn-group-vertical" class from bootstrap initially, I had to bring it in myself
    // to plotly.css and maybe didn't do it right...
    // For instance, a and button behave differently in weird ways, button nearly gets
    // everything right but spacing between groups is different and I can't fix it,
    // easier to use a throughout and then manually set width.
    // Maybe if we re-download bootstrap this will be fixed?
    var menudiv =
        '<div class="graphbar">'+
<<<<<<< HEAD
            '<form id="fileUploadForm" action="/writef/" method="POST" enctype="multipart/form-data" class="btn-stack">'+
                '<div class="btn-group btn-group-vertical">'+
                    '<span class="btn fileinput-button" rel="tooltip" title="Upload your Data">'+
=======
            '<form id="fileupload" action="/writef/" method="POST" enctype="multipart/form-data" class="btn-stack">'+
                '<div class="btn-group btn-stack">'+
                    '<span class="btn fileinput-button" rel="tooltip" title="Upload to Graph">'+
>>>>>>> d811bc37
                        '<i class="icon-upload"></i>'+
                        '<input type="file" name="fileToUpload" id="fileToUpload" onchange="fileSelected();"/></span>'+
                '</div>'+
            '</form>'+            
            '<div class="btn-group btn-group-vertical btn-stack">'+
                '<a class="btn" id="pdfexport" onclick="pdfexport(\'pdf\')" rel="tooltip" title="Download as PDF">'+
                    '<img src="/static/img/pdf.png" /></a>'+
                '<a class="btn" id="pngexport" onclick="pdfexport(\'png\')" rel="tooltip" title="Download as PNG">'+
                    '<i class="icon-picture"></i></a>'+
            '</div>'+
            '<div class="btn-group btn-stack">'+
                '<a class="btn" id="graphtogrid" onclick="graphToGrid()" rel="tooltip" title="Show in Grid">'+
                    '<i class="icon-th"></i></a>'+
            '</div>'+
            '<div class="btn-group btn-stack">'+
                '<a class="btn" onclick="saveGraph(gettab())" rel="tooltip" title="Save">'+
                    '<i class="icon-hdd"></i></a>'+
            '</div>'+
            '<div class="btn-group btn-stack">'+
                '<a class="btn" onclick="shareGraph(gettab())" rel="tooltip" title="Share">'+
                    '<i class="icon-globe"></i></a>'+
            '</div>'+
            '<div class="btn-group btn-stack">'+
                '<a class="btn" onclick="toggleLegend(gettab())" rel="tooltip" title="Toggle Legend">'+
                    '<i class="icon-list"></i></a>'+
            '</div>'+
        '</div>'  

    $(gd).prepend(menudiv);
    $(gd).find('.graphbar').css({'position':'absolute','left':TOOLBAR_LEFT,'top':TOOLBAR_TOP});
    $(gd).find('.btn').tooltip({'placement':'left'}).width(14);
}

// ----------------------------------------------------
// Axis dragging functions
// ----------------------------------------------------

function dragBox(gd,x,y,w,h,ns,ew) {
    // some drag events need to be built by hand from mousedown, mousemove, mouseup
    // because dblclick doesn't register otherwise. Probably eventually all
    // drag events will need to be this way, once we layer on enough functions...

    // gd.mouseDown stores ms of first mousedown event in the last dblclickDelay ms on the drag bars
    // and gd.numClicks stores how many mousedowns have been seen within dblclickDelay
    // so we can check for click or doubleclick events
    // gd.dragged stores whether a drag has occurred, so we don't have to
    // resetViewBox unnecessarily (ie if no move bigger than gd.mindrag pixels)
    gd.mouseDown=0;
    gd.numClicks=1;
    gd.dblclickDelay=600;
    gd.mindrag=5; 
    
    var cursor=(ns+ew).toLowerCase()+'-resize';
    if(cursor=='nsew-resize') cursor='move';
    dragger=gd.paper.append('rect').classed('drag',true)
        .classed(ns+ew+'drag',true)
        .attr('x',x)
        .attr('y',y)
        .attr('width',w)
        .attr('height',h)
        .style('cursor',cursor);

    dragger.node().onmousedown = function(e) {
        var eln=this;
        var d=(new Date()).getTime();
        if(d-gd.mouseDown<gd.dblclickDelay)
            gd.numClicks+=1; // in a click train
        else { // new click train
            gd.numClicks=1;
            gd.mouseDown=d;
        }
        // because we cancel event bubbling, input won't receive its blur event.
        // TODO: anything else we need to manually bubble? any more restricted way to cancel bubbling?
        if(gd.input) gd.input.trigger('blur');
        
        if(ew) {
            var gx=gd.layout.xaxis;
            gx.r0=[gx.range[0],gx.range[1]];
            gx.autorange=0;
        }
        if(ns) {
            var gy=gd.layout.yaxis;
            gy.r0=[gy.range[0],gy.range[1]];
            gy.autorange=0;
        }
        gd.dragged = false;
        window.onmousemove = function(e2) {
            // clamp tiny drags to the origin
            gd.dragged=(( (!ns) ? Math.abs(e2.clientX-e.clientX) :
                    (!ew) ? Math.abs(e2.clientY-e.clientY) :
                    Math.abs(e2.clientX-e.clientX,2)+Math.abs(e2.clientY-e.clientY,2)
                ) > gd.mindrag);
            // execute the drag
            if(gd.dragged) plotDrag.call(gd,e2.clientX-e.clientX,e2.clientY-e.clientY,ns,ew);
            else plotDrag.call(gd,0,0,ns,ew);
            pauseEvent(e2);
        }
        window.onmouseup = function(e2) {
            window.onmousemove = null; window.onmouseup = null;
            var d=(new Date()).getTime();
            if(gd.dragged) // finish the drag
                if(ns=='ns'||ew=='ew') resetViewBox.call(gd);
                else zoomEnd.call(gd);
            else if(d-gd.mouseDown<gd.dblclickDelay) {
                if(gd.numClicks==2) { // double click
                    if(ew=='ew') gd.layout.xaxis.autorange=1;
                    if(ns=='ns') gd.layout.yaxis.autorange=1;
                    if(ns=='ns'||ew=='ew') plot(gd,'','');
                }
                else if(gd.numClicks==1) { // single click
                    if(['n','s','e','w'].indexOf(ns+ew)>=0)// click on ends of ranges
                        autoGrowInput(gd,eln);
                }
            }
        }
        pauseEvent(e);
    }

    return dragger;
}

// common transform for dragging one end of an axis
// d>0 is compressing scale, d<0 is expanding
function dZoom(d) {
    if(d>=0) return 1 - Math.min(d,0.9);
    else return 1 - 1/(1/Math.max(d,-0.3)+3.222);
}

function dragTail(gd) {
    doXTicks(gd);doYTicks(gd); // TODO: plot does all of these things at the end... why do we need to do them here?
    plot(gd,'','');
}

function resetViewBox() {
    this.viewbox={x:0,y:0};
    this.plot.attr('viewBox','0 0 '+this.plotwidth+' '+this.plotheight);
    dragTail(this);
//     makeTitles(this,''); // so it can scoot titles out of the way if needed
}

function zoomEnd() {
    if(fastscale) resetViewBox.call(this);
    else makeTitles(this,''); // so it can scoot titles out of the way if needed
}

function plotDrag(dx,dy,ns,ew) {
    var gx=this.layout.xaxis, gy=this.layout.yaxis;
    if(ew=='ew'||ns=='ns') {
        if(ew) {
            this.viewbox.x=-dx;
            gx.range=[gx.r0[0]-dx/gx.m,gx.r0[1]-dx/gx.m];
            doXTicks(this);        
        }
        if(ns) {
            this.viewbox.y=-dy;
            gy.range=[gy.r0[0]-dy/gy.m,gy.r0[1]-dy/gy.m];
            doYTicks(this);        
        }
        this.plot.attr('viewBox',(ew ? -dx : 0)+' '+(ns ? -dy : 0)+
            ' '+this.plotwidth+' '+this.plotheight);
        return;
    }
    
    if(ew=='w') {
        gx.range[0]=gx.r0[1]+(gx.r0[0]-gx.r0[1])/dZoom(dx/this.plotwidth);
        dx=this.plotwidth*(gx.r0[0]-gx.range[0])/(gx.r0[0]-gx.r0[1]);
    }
    else if(ew=='e') {
        gx.range[1]=gx.r0[0]+(gx.r0[1]-gx.r0[0])/dZoom(-dx/this.plotwidth);
        dx=this.plotwidth*(gx.r0[1]-gx.range[1])/(gx.r0[1]-gx.r0[0]);
    }
    else if(ew=='') dx=0;
    
    if(ns=='n') {
        gy.range[1]=gy.r0[0]+(gy.r0[1]-gy.r0[0])/dZoom(dy/this.plotheight);
        dy=this.plotheight*(gy.r0[1]-gy.range[1])/(gy.r0[1]-gy.r0[0]);
    }
    else if(ns=='s') {
        gy.range[0]=gy.r0[1]+(gy.r0[0]-gy.r0[1])/dZoom(-dy/this.plotheight);
        dy=this.plotheight*(gy.r0[0]-gy.range[0])/(gy.r0[0]-gy.r0[1]);
    }
    else if(ns=='') dy=0;
    
    if(fastscale){
        this.plot.attr('viewBox',
            ((ew=='w')?dx:0)+' '+((ns=='n')?dy:0)+' '+
            (this.plotwidth-dx)+' '+(this.plotheight-dy));
        if(ew) doXTicks(this);
        if(ns) doYTicks(this);
    }
    else dragTail(this);
}

// ----------------------------------------------------
// Titles and text inputs
// ----------------------------------------------------

function makeTitles(gd,title) {
    var gl=gd.layout;
    var titles={
        'xtitle':{x: (gl.width+gl.margin.l-gl.margin.r)/2, y: gl.height-14*0.75,
            w: gl.width/2, h: 14,
            cont: gl.xaxis, fontSize: 14, name: 'X axis',
            transform: '', attr: {}},
        'ytitle':{x: 20, y: (gl.height+gl.margin.t-gl.margin.b)/2,
            w: 14, h: gl.height/2,
            cont: gl.yaxis, fontSize: 14, name: 'Y axis',
            transform: 'rotate(-90,x,y)', attr: {center: 0}},
        'gtitle':{x: gl.width/2, y: gl.margin.t/2,
            w: gl.width/2, h: 16,
            cont: gl, fontSize: 16, name: 'Plot',
            transform: '', attr: {}}};
    for(k in titles){
        if(title==k || title==''){
            var t=titles[k];
            gd.paper.select('.'+k).remove();
            var el=gd.paper.append('text').attr('class',k)
                .attr('x',t.x)
                .attr('y',t.y)
                .attr('font-size',t.fontSize)
                .attr('text-anchor','middle')
                .attr('transform',t.transform.replace('x',t.x).replace('y',t.y))
                .on('click',function(){autoGrowInput(gd,this)});
            if(t.cont.title)
                el.each(function(){styleText(this,t.cont.title+ (!t.cont.unit ? '' : (' ('+t.cont.unit+')')))});
            else
                el.text('Click to enter '+t.name+' title')
                    .style('opacity',1)
                    .on('mouseover',function(){d3.select(this).transition().duration(100).style('opacity',1);})
                    .on('mouseout',function(){d3.select(this).transition().duration(1000).style('opacity',0);})
                  .transition()
                    .delay(2000)
                    .duration(2000)
                    .style('opacity',0);
            var titlebb=el[0][0].getBoundingClientRect(), gdbb=gd.paper.node().getBoundingClientRect();
            if(k=='xtitle'){
                var labels=gd.paper.selectAll('.xtlabel')[0], ticky=0;
                for(var i=0;i<labels.length;i++){
                    var lbb=labels[i].getBoundingClientRect();
                    if(bBoxIntersect(titlebb,lbb))
                        ticky=Math.min(Math.max(ticky,lbb.bottom),gdbb.bottom-titlebb.height);
                }
                if(ticky>titlebb.top)
                    el.attr('transform','translate(0,'+(ticky-titlebb.top)+') '+el.attr('transform'));
            }
            if(k=='ytitle'){
                var labels=gd.paper.selectAll('.ytlabel')[0], tickx=screen.width;
                for(var i=0;i<labels.length;i++){
                    var lbb=labels[i].getBoundingClientRect();
                    if(bBoxIntersect(titlebb,lbb))
                        tickx=Math.max(Math.min(tickx,lbb.left),gdbb.left+titlebb.width);
                }
                if(tickx<titlebb.right)
                    el.attr('transform','translate('+(tickx-titlebb.right)+') '+el.attr('transform'));
            }
        }
    }
}

function toggleLegend(gd) {
    if(gd.legend) {
        gd.paper.selectAll('.legend').remove();
        gd.legend=undefined;
    }
    else legend(gd);
}

function legend(gd) {
    var gl=gd.layout;
    if(!gl.legend) gl.legend={};
    gd.paper.selectAll('.legend').remove();
    if(!gd.calcdata) return;

    var ldata=[]
    for(var i=0;i<gd.calcdata.length;i++) ldata.push([gd.calcdata[i][0]]);
    
    gd.legend=gd.paper.append('svg')
        .attr('class','legend');

    gd.legend.append('rect')
        .attr('class','bg')
        .attr('stroke','black')
        .attr('stroke-width',1)
        .style('fill',gl.paper_bgcolor)
        .attr('x',1)
        .attr('y',1);

    var traces = gd.legend.selectAll('g.traces')
        .data(ldata)
      .enter().append('g')
        .attr('class','trace');

    traces.append('line')
        .call(lineGroupStyle)
        .attr('x1',5)
        .attr('x2',35)
        .attr('y1',0)
        .attr('y2',0);
        
    traces.append('g')
        .attr('class','legendpoints')
        .call(pointGroupStyle)
      .selectAll('circle')
        .data(function(d){return d})
      .enter().append('circle')
        .call(pointStyle)
        .attr('cx',20)
        .attr('cy',0);

    traces.append('text')
        .attr('class',function(d,i){return 'legendtext text-'+i})
        .attr('x',40)
        .attr('y',0)
        .attr('text-anchor','start')
        .attr('font-size',12)
        .each(function(d){styleText(this,d[0].t.name)})
        .on('click',function(){autoGrowInput(gd,this)});

    var legendwidth=0, legendheight=0;
    traces.each(function(){
        var g=d3.select(this), t=g.select('text'), l=g.select('line');
        var tbb=t.node().getBoundingClientRect(),lbb=l.node().getBoundingClientRect();
        t.attr('y',(lbb.top+lbb.bottom-tbb.top-tbb.bottom)/2);
        var gbb=this.getBoundingClientRect();
        legendwidth=Math.max(legendwidth,tbb.width);
        g.attr('transform','translate(0,'+(5+legendheight+gbb.height/2)+')');
        legendheight+=gbb.height+3;
    });
    legendwidth+=45;
    legendheight+=10;

//     if(!gl.legend.x) 
    gl.legend.x=gl.width-gl.margin.r-legendwidth-10;
//     if(!gl.legend.y) 
    gl.legend.y=gl.margin.t+10;
    gd.legend.attr('x',gl.legend.x)
        .attr('y',gl.legend.y)
        .attr('width',legendwidth)
        .attr('height',legendheight);
    gd.legend.selectAll('.bg')
        .attr('width',legendwidth-2)
        .attr('height',legendheight-2);
}

uoStack=[];
// merge objects i and up recursively
function updateObject(i,up) {
    if(!$.isPlainObject(up)) return i;
    var o = uoStack[uoStack.push({})-1]; // seems like JS doesn't fully implement recursion... if I say o={} here then each level destroys the previous.
    for(key in i) o[key]=i[key];
    for(key in up) {
        if($.isPlainObject(up[key]))
            o[key]=updateObject($.isPlainObject(i[key]) ? i[key] : {}, up[key]);
        else o[key]=up[key];
    }
    return uoStack.pop();
}

// auto-grow text input field, for editing graph items
// from http://jsbin.com/ahaxe, heavily edited
// to grow centered, set o.align='center'
// el is the raphael element containing the edited text (eg gd.xtitle)
// cont is the location the value is stored (eg gd.layout.xaxis)
// prop is the property name in that container (eg 'title')
// o is the settings for the input box (can be left blank to use defaults below)
// This is a bit ugly... but it's the only way I could find to pass in the element
// (and layout var) totally by reference...
function autoGrowInput(gd,eln) {
    $(eln).tooltip('destroy'); // TODO: would like to leave this visible longer but then it loses its parent... how to avoid?
    var el3 = d3.select(eln), el = el3.attr('class'), cont, prop, ref=el3;
    var o = {maxWidth: 1000, minWidth: 20}, fontCss={};
    var mode = (el.slice(1,6)=='title') ? 'title' : 
                (el.slice(0,4)=='drag') ? 'drag' :
                (el.slice(0,6)=='legend') ? 'legend' : 
                    'unknown';
    
    if(mode=='unknown') {
        console.log('oops, autoGrowInput doesn\'t recognize this field',el,eln);
        return
    }
    
    // are we editing a title?
    if(mode=='title') {
        cont =  el=='xtitle' ? gd.layout.xaxis :
                el=='ytitle' ? gd.layout.yaxis : 
                el=='gtitle' ? gd.layout : 
                null;
        prop = 'title';
        // if box is initially empty, it's a hover box so we can't grab its properties:
        // so make a dummy element to get the right properties; it will be deleted
        // immediately after grabbing properties.
        if($.trim(cont[prop])=='') {
            el3.remove();
            cont[prop]='.'; // very narrow string, so we can ignore its width
            makeTitles(gd,el);
            cont[prop]='';
            el3=gd.paper.select('.'+el);
            eln=el3.node();
        }
        o.align = el=='ytitle' ? 'left' : 'center';
    }
    // how about an axis endpoint?
    else if(mode=='drag') {
        if(el=='drag ndrag') cont=gd.layout.yaxis, prop=1;
        else if(el=='drag sdrag') cont=gd.layout.yaxis, prop=0;
        else if(el=='drag wdrag') cont=gd.layout.xaxis, prop=0;
        else if(el=='drag edrag') cont=gd.layout.xaxis, prop=1;
        o.align = (el=='drag edrag') ? 'right' : 'left';
        ref=gd.paper.select('.xtitle'); // font properties reference
    }
    // legend text?
    else if(mode=='legend') {
        var tn = Number(el.split('-')[1])
        cont = gd.data[tn], prop='name';
        var cont2 = gd.calcdata[tn][0].t;
        o.align = 'left';
    }

    // not sure how many of these are needed, but they don't seem to hurt...
    fontCss={
        fontSize: ref.attr('font-size'),
        fontFamily: ref.attr('font-family'),
        fontWeight: ref.attr('font-weight'),
        fontStyle: ref.attr('font-style'),
        fontStretch: ref.attr('font-stretch'),
        fontVariant: ref.attr('font-variant'),
        letterSpacing: ref.attr('letter-spacing'),
        wordSpacing: ref.attr('word-spacing')
    }

    o.comfortZone = Number(ref.attr('font-size'))+3;

    var eltrans=el3.attr('transform'),
        inbox=document.createElement('input'),
        pos=$(eln).position(),
        gpos=$(gd.paper.node()).position(),
        bbox=eln.getBoundingClientRect(),
        posx=pos.left + gpos.left + $(gd).scrollLeft(),
        posy=pos.top + gpos.top + $(gd).scrollTop();
        // TODO: explicitly getting positions and adding scrolls seems silly...
        // gotta be a better (and less fragile) way to do this.

    $(gd).append(inbox);
    var input=$(inbox);
    gd.input=input;
    
    input.css(fontCss)
        .css({
            position:'absolute',
            top: (eltrans && eltrans.indexOf('rotate')>=0 ?
                (bbox.height-bbox.width)/2 : 0) + posy - 2,
            left: posx - 2,
            'z-index':6000
        });
    
    if(mode=='drag') {
        // show enough digits to specify the position to about a pixel, but not more
        var v=cont.range[prop], diff=Math.abs(v-cont.range[1-prop]);
        if(cont.islog) {
            var dig=Math.ceil(Math.max(0,-Math.log(diff)/Math.LN10))+3;
            input.val(d3.format('.'+String(dig)+'g')(Math.pow(10,v)));
        }
        else if(cont.isdate){
            var d=new Date(v); // dates are stored in ms
            var ds=$.datepicker.formatDate('yy-mm-dd',d);
            if(diff<1000*3600*24*30) // <30 days: add hours
                ds+=' '+lpad(d.getHours(),2);
            if(diff<1000*3600*24*2) // <2 days: add minutes
                ds+=':'+lpad(d.getMinutes(),2);
            if(diff<1000*3600*3) // <3 hours: add seconds
                ds+=':'+lpad(d.getSeconds(),2);
            if(diff<1000*300) // <5 minutes: add ms
                ds+='.'+lpad(d.getMilliseconds(),3);
            input.val(ds);
        }
        else {
            var dig=Math.floor(Math.log(Math.abs(v))/Math.LN10)-Math.floor(Math.log(diff)/Math.LN10)+4;
            input.val(d3.format('.'+String(dig)+'g')(v));
        }
    }
    else input.val($.trim(cont[prop]).replace(/(\r\n?|\n\r?)/g,'<br>'));

    var minWidth = o.minWidth || input.width(),
        val = input.val(),
        testSubject = $('<tester/>').css({
            position: 'absolute',
            top: -9999,
            left: -9999,
            width: 'auto',
            whiteSpace: 'nowrap'
        })
        .css(fontCss)
        .insertAfter(input)
        .html(escaped(val));

    input.width(Math.max(testSubject.width()*1.2+o.comfortZone,minWidth));

    var ibbox=inbox.getBoundingClientRect();
    if(mode=='drag') {
        // fix positioning, since the drag boxes are not the same size as the input boxes
        if(el=='drag sdrag') input.css('top', (input.position().top + bbox.bottom - ibbox.bottom)+'px');
        if(el=='drag edrag') input.css('left', (input.position().left + bbox.width - ibbox.width)+'px');
    }
    else if(o.align=='right')
        input.css('left',(input.position().left + bbox.width - ibbox.width)+'px');
    else if(o.align=='center')
        input.css('left',(input.position().left + (bbox.width - ibbox.width)/2)+'px');

    var left0=input.position().left+(input.width()/2);
    
    // for titles, take away the existing one as soon as the input box is made
    if(mode!='drag') gd.paper.selectAll('[class="'+el+'"]').remove();
    inbox.select();
    
    input.bind('keyup keydown blur update',function(e) {
        var valold=val;
        val=input.val();
        
        // leave the input or press return: accept the change
        if((e.type=='blur') || (e.type=='keydown' && e.which==13)) {
            
            if(mode=='title') {
                cont[prop]=$.trim(val);
                makeTitles(gd,el);
            }
            else if(mode=='drag') {
                var v= (cont.islog) ? Math.log(Number($.trim(val)))/Math.LN10 :
                    (cont.isdate) ? DateTime2ms($.trim(val)) :
                        Number($.trim(val));
                if($.isNumeric(v)) {
                    cont.range[prop]=v;
                    dragTail(gd);
                }
            }
            else if(mode=='legend') {
                cont[prop]=$.trim(val);
                cont2[prop]=$.trim(val);
                legend(gd);
            }
            input.remove();
            testSubject.remove();
            gd.input=null;
            return;
        }
        // press escape: revert the change
        else if(e.type=='keydown' && e.which==27) {
            if(mode=='title') makeTitles(gd,el);
            else if(mode=='legend') legend(gd);
            input.remove();
            testSubject.remove();
            return;
        }
        // otherwise, if no change to val, stop
        if(val === valold) return;

        // Enter new content into testSubject
        testSubject.html(escaped(val));

        // Calculate new width + whether to change
        var newWidth = Math.max(testSubject.width()+o.comfortZone,minWidth),
            currentWidth = input.width();

        // Animate width and update position
        if((newWidth < currentWidth && newWidth >= minWidth) || (newWidth > minWidth && newWidth < o.maxWidth)) {
            if(o.align!='left') input.css('left', left0-newWidth/(o.align=='center' ? 2 : 1));
            input.width(newWidth);
        }
    });
}

function escaped(val) {
    return val.replace(/&/g, '&amp;').replace(/</g, '&lt;').replace(/>/g, '&gt;').replace(/\s/g, '&nbsp;');
}

// ----------------------------------------------------
// Ticks and grids
// ----------------------------------------------------

// calculate the ticks: text, values, positioning
// if ticks are set to automatic, determine the right values (tick0,dtick)
// in any case, set tickround to # of digits to round tick labels to,
// or codes to this effect for log and date scales
// TODO: so far it's all autotick=true, but when it's not date and log scales will need things done.
function calcTicks(gd,a) {
    var nt=10; // max number of ticks to display
    var rt=Math.abs(a.range[1]-a.range[0])/nt; // min tick spacing
    if(a.isdate){
        if(a.autotick){
            var base;
            a.tick0=new Date('2000-01-01 00:00:00').getTime();
            if(rt>15778800000){ // years if rt>6mo
                rt/=31557600000;
                var rtexp=Math.pow(10,Math.floor(Math.log(rt)/Math.LN10));
                a.dtick='M'+String(12*rtexp*roundUp(rt/rtexp,[2,5,10]));
                a.tickround='y';
            }
            else if(rt>1209600000){ // months if rt>2wk
                rt/=2629800000;
                a.dtick='M'+roundUp(rt,[1,2,3,6]);
                a.tickround='m';
            }
            else if(rt>43200000){ // days if rt>12h
                base=86400000;
                a.tick0=new Date('2000-01-02 00:00:00').getTime(); // get week ticks on sunday
                a.dtick=base*roundUp(rt/base,[1,2,3,7,14]); // 2&3 day ticks are weird, but need something btwn 1,7
                a.tickround='d';
            }
            else if(rt>1800000){ // hours if rt>30m
                base=3600000;
                a.dtick=base*roundUp(rt/base,[1,2,3,6,12]);
                a.tickround='H';
            }
            else if(rt>30000){ // minutes if rt>30sec
                base=60000;
                a.dtick=base*roundUp(rt/base,[1,2,5,10,15,30]);
                a.tickround='M';
            }
            else if(rt>500){ // seconds if rt>0.5sec
                base=1000;
                a.dtick=base*roundUp(rt/base,[1,2,5,10,15,30]);
                a.tickround='S';
            }
            else { //milliseconds
                var rtexp=Math.pow(10,Math.floor(Math.log(rt)/Math.LN10));
                a.dtick=rtexp*roundUp(rt/rtexp,[2,5,10]);
                a.tickround=Math.pow(10,3-Math.round(Math.log(a.dtick/2)/Math.LN10));
            }
        }
    }
    else if(a.islog){
        if(a.autotick){
            a.tick0=0;
            if(rt>0.7){ //only show powers of 10 
                a.dtick=Math.ceil(rt);
            }
            else if(rt*nt<1){ // likely no power of 10 visible
                // ticks on a linear scale, labeled fully
                rt=Math.abs(Math.pow(10,a.range[1])-Math.pow(10,a.range[0]))/nt;
                var rtexp=Math.pow(10,Math.floor(Math.log(rt)/Math.LN10));
                a.dtick=rtexp*roundUp(rt/rtexp,[2,5,10]);
                //round tick labels to 2 digits past largest digit of dtick
                a.tickround=Math.pow(10,2-Math.round(Math.log(a.dtick)/Math.LN10));
                a.dtick='L'+String(a.dtick);
            }
            else { // include intermediates between powers of 10, labeled with small digits
                // a.dtick="D2" (show 2 and 5) or "D1" (show all digits)
                // use a.tickround to store the first tick
                var vmin=Math.pow(10,Math.min(a.range[1],a.range[0]));
                var minexp=Math.pow(10,Math.floor(Math.log(vmin)/Math.LN10));
                if(rt>0.3){
                    a.dtick='D2';
                    a.tickround=minexp*roundUp(vmin/minexp,[2,5,10]);
                }
                else {
                    a.dtick='D1';
                    a.tickround=minexp*roundUp(vmin/minexp,[2,3,4,5,6,7,8,9,10]);
                }
            }
        }
    }
    else{
        if(a.autotick){
            // auto ticks always start at 0
            a.tick0=0;
            var rtexp=Math.pow(10,Math.floor(Math.log(rt)/Math.LN10));
            a.dtick=rtexp*roundUp(rt/rtexp,[2,5,10]);
        }
        //round tick labels to 2 digits past largest digit of dtick
        a.tickround=Math.pow(10,2-Math.round(Math.log(a.dtick)/Math.LN10));
    }
    
    // set scaling to pixels
    if(a===gd.layout.yaxis) {
        a.m=gd.plotheight/(a.range[0]-a.range[1]);
        a.b=-a.m*a.range[1];
    }
    else {
        a.m=gd.plotwidth/(a.range[1]-a.range[0]);
        a.b=-a.m*a.range[0];    
    }
        
    // find the first tick
    a.tmin=tickFirst(a);
    
    // check for reversed axis
    var axrev=(a.range[1]<a.range[0]);
    
    // return the full set of tick vals
    var vals=[];
    for(var x=a.tmin;(axrev)?(x>=a.range[1]):(x<=a.range[1]);x=tickIncrement(x,a.dtick,axrev))
        vals.push(tickText(gd, a, x));
    return vals;
}

// return the smallest element from (sorted) array a that's bigger than val
// UPDATE: now includes option to reverse, ie find the largest element smaller than val
// used to find the best tick given the minimum (non-rounded) tick
// particularly useful for date/time where things are not powers of 10
// binary search is probably overkill here...
function roundUp(val,a,reverse){
    var low=0, high=a.length-1, mid;
    if(reverse) var dlow=0, dhigh=1,sRound=Math.ceil;
    else var dlow=1, dhigh=0,sRound=Math.floor;
    while(low<high){
        mid=sRound((low+high)/2)
        if(a[mid]<=val) low=mid+dlow;
        else high=mid-dhigh;
    }
    return a[low];
}

// months and years don't have constant millisecond values
// (but a year is always 12 months so we only need months)
// log-scale ticks are also not consistently spaced, except for pure powers of 10
// numeric ticks always have constant differences, other datetime ticks
// can all be calculated as constant number of milliseconds
function tickIncrement(x,dtick,axrev){
    if($.isNumeric(dtick)) // includes all dates smaller than month, and pure 10^n in log
        return x+(axrev?-dtick:dtick);
    
    var tType=dtick.charAt(0);
    var dtnum=Number(dtick.substr(1)),dtSigned=(axrev?-dtnum:dtnum);
    // Dates: months (or years)
    if(tType=='M'){
        var y=new Date(x);
        // is this browser consistent? setMonth edits a date but returns that date's milliseconds
        return y.setMonth(y.getMonth()+dtSigned);
    }
    // Log scales: Linear, Digits
    else if(tType=='L')
        return Math.log(Math.pow(10,x)+dtSigned)/Math.LN10;
    else if(tType=='D') {//log10 of 2,5,10, or all digits (logs just have to be close enough to round)
        var tickset=(dtick=='D2')?
            [-0.301,0,0.301,0.699,1]:[-0.046,0,0.301,0.477,0.602,0.699,0.778,0.845,0.903,0.954,1];
        var x2=x+(axrev ? -0.01 : 0.01);
        var frac=roundUp(mod(x2,1), tickset, axrev);
//         if(axrev) frac=tickset[tickset.indexOf(frac)-2];
//         if(frac<0) {x-=1; frac+=1;}
        return Math.floor(x2)+Math.log(d3.round(Math.pow(10,frac),1))/Math.LN10;
    }
    else throw "unrecognized dtick "+String(dtick);
}

// calculate the first tick on an axis
function tickFirst(a){
    var axrev=(a.range[1]<a.range[0]), sRound=(axrev ? Math.floor : Math.ceil);
    if($.isNumeric(a.dtick))
        return sRound((a.range[0]-a.tick0)/a.dtick)*a.dtick+a.tick0;

    var tType=a.dtick.charAt(0), dt=Number(a.dtick.substr(1));
    // Dates: months (or years)
    if(tType=='M'){
        var t0=new Date(a.tick0), r0=new Date(a.range[0]);
        var mdif=(r0.getFullYear()-t0.getFullYear())*12+r0.getMonth()-t0.getMonth();
        var t1=t0.setMonth(t0.getMonth()+(Math.round(+mdif/dt)+(axrev?1:-1))*dt);
        while(axrev ? t1>a.range[0] : t1<a.range[0]) t1=tickIncrement(t1,a.dtick,axrev);
        return t1;    
    }
    // Log scales: Linear, Digits
    else if(tType=='L')
        return Math.log(sRound((Math.pow(10,a.range[0])-a.tick0)/dt)*dt+a.tick0)/Math.LN10;
    else if(tType=='D') {
//         return Math.floor(a.range[0])+roundUp(mod(a.range[0],1), (a.dtick=='D2')?
//             [0.301,0.699,1]:[0.301,0.477,0.602,0.699,0.778,0.845,0.903,0.954,1]);
        var tickset=(a.dtick=='D2')?
            [-0.301,0,0.301,0.699,1]:[-0.046,0,0.301,0.477,0.602,0.699,0.778,0.845,0.903,0.954,1];
        var frac=roundUp(mod(a.range[0],1), tickset, axrev);
        return Math.floor(a.range[0])+Math.log(d3.round(Math.pow(10,frac),1))/Math.LN10;
    }
    else throw "unrecognized dtick "+String(a.dtick);
}

// draw the text for one tick.
// px,py are the location on gd.paper
// prefix is there so the x axis ticks can be dropped a line
// a is the axis layout, x is the tick value
// TODO: 1,2,3 superscripts are below all the others
// TODO: move the axis labels away if they overlap the tick labels
function tickText(gd, a, x){
    var fontSize=12; // TODO: add to layout
    var px=0, py=0;
    var suffix=''; // completes the full date info, to be included with only the first tick
    var tt;
    if(a.isdate){
        var d=new Date(x);
        if(a.tickround=='y')
            tt=$.datepicker.formatDate('yy', d);
        else if(a.tickround=='m')
            tt=$.datepicker.formatDate('M yy', d);
        else {
            if(x==a.tmin) suffix='<br>'+$.datepicker.formatDate('yy', d);
            if(a.tickround=='d')
                tt=$.datepicker.formatDate('M d', d);
            else if(a.tickround=='H')
                tt=$.datepicker.formatDate('M d ', d)+lpad(d.getHours(),2)+'h';
            else {
                if(x==a.tmin) suffix='<br>'+$.datepicker.formatDate('M d, yy', d);
                tt=lpad(d.getHours(),2)+':'+lpad(d.getMinutes(),2);
                if(a.tickround!='M'){
                    tt+=':'+lpad(d.getSeconds(),2);
                    if(a.tickround!='S')
                        tt+=String(Math.round(mod(x/1000,1)*a.tickround)/a.tickround).substr(1);
                }
            }
        }
    }
    else if(a.islog){
        if($.isNumeric(a.dtick)||((a.dtick.charAt(0)=='D')&&(mod(x+.01,1)<.1))) {
            tt=(Math.round(x)==0)?'1':(Math.round(x)==1)?'10':'10'+String(Math.round(x)).sup()
            fontSize*=1.25;
        }
        else if(a.dtick.charAt(0)=='D') {
            tt=Math.round(Math.pow(10,mod(x,1)));
            fontSize*=0.75;
        }
        else if(a.dtick.charAt(0)=='L')
            tt=String(Math.round(Math.pow(10,x)*a.tickround)/a.tickround);
        else throw "unrecognized dtick "+String(a.dtick);
    }
    else
        tt=String(Math.round(x*a.tickround)/a.tickround);
    // if 9's are printed on log scale, move the 10's away a bit
    if((a.dtick=='D1') && (String(tt).charAt(0)=='1')){
        if(a===gd.layout.yaxis) px-=fontSize/4;
        else py+=fontSize/3;
    }
    return {dx:px, dy:py, text:tt+suffix, fontSize:fontSize, x:x};
}

function doXTicks(gd) {
    var gl=gd.layout, gm=gl.margin, a=gl.xaxis, y1=gl.height-gm.b+gm.pad;
    var vals=calcTicks(gd,a);

    // ticks
    var xt=gd.axislayer.selectAll('line.xtick').data(vals);
    xt.enter().append('line').attr('class','xtick')
        .attr('stroke','black')
        .attr('stroke-width',1)
        .attr('x1',gm.l)
        .attr('x2',gm.l)
        .attr('y1',y1)
        .attr('y2',y1+a.ticklen)
    xt.attr('transform',function(d){return 'translate('+(a.m*d.x+a.b)+',0)'});
    xt.exit().remove();

    // grid
    var xg=gd.axislayer.selectAll('line.xgrid').data(vals);
    xg.enter().append('line').attr('class','xgrid')
        .attr('stroke','#ddd')
        .attr('stroke-width',1)
        .attr('x1',gm.l)
        .attr('x2',gm.l)
        .attr('y1',gl.height-gm.b)
        .attr('y2',gm.t);
    xg.attr('transform',function(d){return 'translate('+(a.m*d.x+a.b)+',0)'});
    xg.exit().remove();
    
    // tick labels
    gd.axislayer.selectAll('text.xtlabel').remove(); // TODO: problems with reusing labels... shouldn't need this
    var xl=gd.axislayer.selectAll('text.xtlabel').data(vals,function(d){return d});
    xl.enter().append('text').attr('class','xtlabel')
        .attr('x',function(d){return d.dx+gm.l})
        .attr('y',function(d){return d.dy+y1+a.ticklen+d.fontSize})
        .attr('font-size',function(d){return d.fontSize})
        .attr('text-anchor','middle')
        .each(function(d){styleText(this,d.text)});
    xl.attr('transform',function(d){return 'translate('+(a.m*d.x+a.b)+',0)'});
   xl.exit().remove();
}

function doYTicks(gd) {
    var gl=gd.layout, gm=gl.margin, a=gl.yaxis, x1=gm.l-gm.pad;
    var vals=calcTicks(gd,a);
    
    // ticks
    var yt=gd.axislayer.selectAll('line.ytick').data(vals);
    yt.enter().append('line').attr('class','ytick')
        .attr('stroke','black')
        .attr('stroke-width',1)
        .attr('x1',x1)
        .attr('x2',x1-a.ticklen)
        .attr('y1',gm.t)
        .attr('y2',gm.t);
    yt.attr('transform',function(d){return 'translate(0,'+(a.m*d.x+a.b)+')'});
    yt.exit().remove();

    // grid
    var yg=gd.axislayer.selectAll('line.ygrid').data(vals);
    yg.enter().append('line').attr('class','ygrid')
        .attr('stroke','#ddd')
        .attr('stroke-width',1)
        .attr('x1',gm.l)
        .attr('x2',gl.width-gm.r)
        .attr('y1',gm.t)
        .attr('y2',gm.t);
    yg.attr('transform',function(d){return 'translate(0,'+(a.m*d.x+a.b)+')'});
    yg.exit().remove();
    
    // tick labels
    gd.axislayer.selectAll('text.ytlabel').remove(); // TODO: problems with reusing labels... shouldn't need this.
    var yl=gd.axislayer.selectAll('text.ytlabel').data(vals,function(d){return d});
    yl.enter().append('text').attr('class','ytlabel')
        .attr('x',function(d){return d.dx+x1-a.ticklen})
        .attr('y',function(d){return d.dy+gm.t+d.fontSize/2})
        .attr('font-size',function(d){return d.fontSize})
        .attr('text-anchor','end')
        .each(function(d){styleText(this,d.text)});
    yl.attr('transform',function(d){return 'translate(0,'+(a.m*d.x+a.b)+')'});
    yl.exit().remove();
}

// styling for svg text, in ~HTML format
//   <br> or \n makes a new line (translated to opening and closing <l> tags)
// others need opening and closing tags:
//   <sup>: superscripts
//   <sub>: subscripts
//   <b>: bold
//   <i>: italic
//   <font>: with any of style, weight, size, family, and color attributes changes the font
// tries to find < and > that aren't part of a tag and convert to &lt; and &gt;
// but if it fails, displays the unparsed text with a tooltip about the error
// TODO: will barf on tags crossing newlines... need to close and reopen any such tags if we want to allow this.
function styleText(sn,t) {
    var s=d3.select(sn);
    // whitelist of tags we accept - make sure new tags get added here as well as styleTextInner
    var tags=['sub','sup','b','i','font'];
    var tagRE='\x01(\\/?(br|'+tags.join('|')+')(\\s[^\x01\x02]*)?\\/?)\x02';
    // take the most permissive reading we can of the text:
    // if we don't recognize a tag, treat it as literal text
    var t1=t.replace(/</g,'\x01') // first turn all <, > to non-printing \x01, \x02
            .replace(/>/g,'\x02')
            .replace(new RegExp(tagRE,'gi'),'<$1>') // next turn good tags back to <...>
            .replace(/(<br(\s[^<>]*)?\/?>|\n)/gi, '</l><l>') // translate <br> and \n
            .replace(/\x01/g,'&lt;') // finally turn any remaining \x01, \x02 into &lt;, &gt;
            .replace(/\x02/g,'&gt;');
    // close unclosed tags
    for(i in tags) {
        var om=t1.match(new RegExp('<'+tags[i],'gi')), opens=om?om.length:0;
        var cm=t1.match(new RegExp('<\\/'+tags[i],'gi')), closes=cm?cm.length:0;
        while(closes<opens) { closes++; t1+='</'+tags[i]+'>'}
    }
    // quote unquoted attributes
    var attrRE=/(<[^<>]*=\s*)([^<>\s"']+)(\s|>)/g;
    while(t1.match(attrRE)) t1=t1.replace(attrRE,'$1"$2"$3');
    
    // parse the text into an xml tree
    lines=new DOMParser()
        .parseFromString('<t><l>'+t1+'</l></t>','text/xml')
        .getElementsByTagName('t')[0]
        .childNodes;
    if(lines[0].nodeName=='parsererror') {
        s.text(t);
        $(s).tooltip({title:"Oops! We didn't get that. You can style text with "+
                "HTML-like tags, but all tags except &lt;br&gt; must be closed, and "+
                "sometimes you have to use &amp;gt; for &gt; and &amp;lt; for &lt;."})
            .tooltip('show');
    }
    // create the styled output
    else for(var i=0; i<lines.length;i++){
        var l=s.append('tspan').attr('class','nl');
        if(i>0) l.attr('x',s.attr('x')).attr('dy',1.3*s.attr('font-size'));
        styleTextInner(l,lines[i].childNodes);
    }
    // if the user did something weird and produced an empty output, give it some size
    // and make it transparent, so they can get it back again
    var bb=sn.getBoundingClientRect();
    if(bb.width==0 || bb.height==0) {
        s.selectAll('tspan').remove();
        styleText(sn,'XXXXX');
        s.attr('opacity',0);
    }
}

function styleTextInner(s,n) {
    for(var i=0; i<n.length;i++) {
        var nn=n[i].nodeName.toLowerCase();
        if(nn=='#text') s.text(n[i].nodeValue);
        else if(nn=='sup')
            styleTextInner(s.append('tspan')
                .attr('baseline-shift','super')
                .attr('font-size','70%'),
              n[i].childNodes);
        else if(nn=='sub')
            styleTextInner(s.append('tspan')
                .attr('baseline-shift','sub')
                .attr('font-size','70%'),
              n[i].childNodes);
        else if(nn=='b')
            styleTextInner(s.append('tspan')
                .attr('font-weight','bold'),
              n[i].childNodes);
        else if(nn=='i')
            styleTextInner(s.append('tspan')
                .attr('font-style','italic'),
              n[i].childNodes);
        else if(nn=='font') {
            var ts=s.append('tspan');
            for(var j=0; j<n[i].attributes.length; j++) {
                var at=n[i].attributes[j],atl=at.name.toLowerCase(),atv=at.nodeValue;
                if(atl=='style') ts.attr('font-style',atv);
                else if(atl=='weight') ts.attr('font-weight',atv);
                else if(atl=='size') ts.attr('font-size',atv);
                else if(atl=='family') ts.attr('font-family',atv);
                else if(atl=='color') ts.attr('fill',atv);
            }
            styleTextInner(ts, n[i].childNodes);
        }
    }
}

// ----------------------------------------------------
// Graph file operations
// ----------------------------------------------------

function shareGraph(divid){
    //var gd=(typeof divid == 'string') ? document.getElementById(divid) : divid;
    //if(typeof gd.fid !='string') gd.fid='';
    if(signedin()==false) return;
    gd=gettab();
    if(gd.fid===undefined || gd.fid==''){
        saveGraph(divid); // TODO: instead of a timeout, use a callback on finishing saveGraph
        // give graph 1 second to save
        setTimeout(function(){
            // reload div
            var gd=(typeof divid == 'string') ? document.getElementById(divid) : divid;
            url=window.location.origin+'/'+$('#signin').text().replace(/^\s+|\s+$/g, '')+'/'+gd.fid;
            $('#linktoshare').val(url);
            $('#linkModal').modal('toggle');
            document.getElementById("linktoshare").select();
        }, 1000);  
    }
    else{
        url=window.location.origin+'/'+$('#signin').text().replace(/^\s+|\s+$/g, '')+'/'+gd.fid;
        $('#linktoshare').val(url);
        $('#linkModal').modal('toggle');
        document.getElementById("linktoshare").select();
    }
}

// ------------------------------- graphToGrid

function graphToGrid(){
    var gd=gettab();
    if(gd.fid !== undefined)
        $.post("/pullf/", {'csrfmiddlewaretoken': '{{ csrf_token }}', 'fid': gd.fid, 'ft':'grid'}, fileResp);
    else {
        var data = [];
        for(d in gd.data) data.push(stripSrc(gd.data[d]));
        $.post("/pullf/", {'csrfmiddlewaretoken': '{{ csrf_token }}', 'data': JSON.stringify({'data':data}), 'ft':'grid'}, fileResp);
    }
}

// ----------------------------------------------------
// Utility functions
// ----------------------------------------------------

// aggregate value v and array a (up to len)
// using function f (ie Math.min, etc)
// throwing out non-numeric values
function aggNums(f,v,a,len) {
	var r=($.isNumeric(v)) ? v : false;
	for(i=0; i<len; i++) {
	    if(!$.isNumeric(r)) r=a[i];
	    else if($.isNumeric(a[i])) r=f(r,a[i]);
	}
	return r;
}

// does the array a have mostly dates rather than numbers?
// note: some values can be neither (such as blanks, text)
// 2- or 4-digit integers can be both, so require twice as many
// dates as non-dates, to exclude cases with mostly 2 & 4 digit
// numbers and a few dates
function moreDates(a) {
    var dcnt=0, ncnt=0;
    for(var i in a) {
        if(isDateTime(a[i])) dcnt+=1;
        if($.isNumeric(a[i])) ncnt+=1;
    }
    return (dcnt>ncnt*2); 
}

// does the array look like something that should be plotted on a log axis?
// it should all be >0 or non-numeric
// then it should have a range max/min at least 100
// and at least 1/4 of distinct values <max/10
function loggy(d,ax) {
    var vals=[],v,c;
    var ax2= (ax=='x') ? 'y' : 'x';
    for(curve in d){
        c=d[curve];
        // curve has data: test each numeric point for <=0 and add if unique
        if(ax in c) {
            for(i in c[ax]) {
                v=c[ax][i];
                if($.isNumeric(v)){
                    if(v<=0) return false;
                    else if(vals.indexOf(v)<0) vals.push(v);
                }
            }
        }
        // curve has linear scaling: test endpoints for <=0 and add all points if unique
        else if((ax+'0' in c)&&('d'+ax in c)&&(ax2 in c)) {
            if((c[ax+'0']<=0)||(c[ax+'0']+c['d'+ax]*(c[ax2].length-1)<=0)) return false;
            for(i in d[curve][ax2]) {
                v=c[ax+'0']+c['d'+ax]*i;
                if(vals.indexOf(v)<0) vals.push(v);
            }
        }
    }
    // now look for range and distribution
    var mx=Math.max.apply(Math,vals), mn=Math.min.apply(Math,vals);
    return ((mx/mn>=100)&&(vals.sort()[Math.ceil(vals.length/4)]<mx/10));
}

// if isdate, convert value (or all values) from dates to milliseconds
// if islog, take the log here
function convertToAxis(o,a){
    if(a.isdate||a.islog){
        if($.isArray(o)){
            var r=[];
            for(i in o) r.push(a.isdate ? DateTime2ms(o[i]) : (o[i]>0) ? Math.log(o[i])/Math.LN10 : null);
            return r;
        }
        else return a.isdate ? DateTime2ms(o) : (o>0) ? Math.log(o)/Math.LN10 : null;
    }
    else if($.isArray(o))
        return o.map(function(d){return $.isNumeric(d) ? d : null})
    else
        return $.isNumeric(o) ? o : null;
}

// do two bounding boxes from getBoundingClientRect,
// ie {left,right,top,bottom,width,height}, overlap?
function bBoxIntersect(a,b){
    if(a.left>b.right || b.left>a.right || a.top>b.bottom || b.top>a.bottom) return false;
    return true;
}

// pad a number with zeroes, to given # of digits before the decimal point
function lpad(val,digits){ return String(val+Math.pow(10,digits)).substr(1);}

// create a copy of data, with all dereferenced src elements stripped
// so if there's xsrc present, strip out x
// needs to do this recursively because some src can be inside sub-objects
// also strip "drawing" element, which is a reference to the Raphael objects
function stripSrc(d) {
    var o={};
    for(v in d) {
        if(!(v+'src' in d)) {
            if($.isPlainObject(d[v])) o[v]=stripSrc(d[v]);
            else o[v]=d[v];
        }
    }
    return o;
}<|MERGE_RESOLUTION|>--- conflicted
+++ resolved
@@ -390,15 +390,9 @@
     // Maybe if we re-download bootstrap this will be fixed?
     var menudiv =
         '<div class="graphbar">'+
-<<<<<<< HEAD
-            '<form id="fileUploadForm" action="/writef/" method="POST" enctype="multipart/form-data" class="btn-stack">'+
-                '<div class="btn-group btn-group-vertical">'+
-                    '<span class="btn fileinput-button" rel="tooltip" title="Upload your Data">'+
-=======
             '<form id="fileupload" action="/writef/" method="POST" enctype="multipart/form-data" class="btn-stack">'+
                 '<div class="btn-group btn-stack">'+
                     '<span class="btn fileinput-button" rel="tooltip" title="Upload to Graph">'+
->>>>>>> d811bc37
                         '<i class="icon-upload"></i>'+
                         '<input type="file" name="fileToUpload" id="fileToUpload" onchange="fileSelected();"/></span>'+
                 '</div>'+
