--- conflicted
+++ resolved
@@ -218,13 +218,8 @@
 // default layout defined as a function rather than a constant so it makes a new copy each time
 function defaultLayout(){
     return {title:'Click to enter Plot title',
-<<<<<<< HEAD
-        xaxis:defaultAxis({range:[-1,6],title:'Click to enter X axis title'}),
-        yaxis:defaultAxis({range:[-1,4],title:'Click to enter Y axis title'}),
-=======
         xaxis:Plotly.Axes.defaultAxis({range:[-1,6],title:'Click to enter X axis title'}),
         yaxis:Plotly.Axes.defaultAxis({range:[-1,4],title:'Click to enter Y axis title'}),
->>>>>>> 6b12dd5e
         legend:{bgcolor:'#fff',bordercolor:'#000',borderwidth:1,
             font:{family:'',size:0,color:''},
             traceorder:'normal'
@@ -247,24 +242,6 @@
         hovermode:'x'
     };
 }
-<<<<<<< HEAD
-
-function defaultAxis(extras) {
-    return $.extend({
-        range:[-1,6],type:'-',showline:true,mirror:true,linecolor:'#000',linewidth:1,
-        tick0:0,dtick:2,ticks:'outside',ticklen:5,tickwidth:1,tickcolor:'#000',nticks:0,
-        showticklabels:true,tickangle:'auto',exponentformat:'e',showexponent:'all',
-        showgrid:true,gridcolor:'#ddd',gridwidth:1,
-        autorange:true,autotick:true,
-        zeroline:true,zerolinecolor:'#000',zerolinewidth:1,
-        title:'Click to enter X axis title',unit:'',
-        titlefont:{family:'',size:0,color:''},
-        tickfont:{family:'',size:0,color:''}
-    },extras);
-}
-// TODO: add label positioning
-=======
->>>>>>> 6b12dd5e
 
 // how to display each type of graph
 // AJ 3/4/13: I'm envisioning a lot of stuff that's hardcoded into plot,
@@ -385,14 +362,11 @@
     if(typeof gd == 'string') { gd = document.getElementById(gd); }
     // test if this is on the main site or embedded
     gd.mainsite=Boolean($('#plotlyMainMarker').length);
-<<<<<<< HEAD
-=======
 
     if(data && data[0] && data[0].type && data[0].type.substr(0, 5) === 'Polar'){
         micropolar.adapter.plotly(gd, data, layout);
         return null;
     }
->>>>>>> 6b12dd5e
 
     // if there is already data on the graph, append the new data
     // if you only want to redraw, pass non-array (null, '', whatever) for data
@@ -1162,10 +1136,7 @@
 };
 
 function setGraphContainerHeight(gd) {
-<<<<<<< HEAD
-=======
     if(!gd.mainsite) { return; }
->>>>>>> 6b12dd5e
     $gd = $(gd);
     var graphContainerHeight = $gd.innerHeight() - $gd.find('.tool-menu').innerHeight(),
         $themebar = $gd.find('.themebar'),
@@ -1182,14 +1153,9 @@
 }
 
 function setGraphContainerScroll(gd) {
-<<<<<<< HEAD
-    var $graphContainer = $(gd).find('.graph-container');
-    isGraphWiderThanContainer = gd.layout.width > parseInt($graphContainer.css('width'),10);
-=======
     if(!gd.mainsite) { return; }
     var $graphContainer = $(gd).find('.graph-container'),
         isGraphWiderThanContainer = gd.layout.width > parseInt($graphContainer.css('width'),10);
->>>>>>> 6b12dd5e
 
     if(gd && gd.tabtype=='plot' && $(gd).css('display')!='none') {
         if (gd.layout && (gd.layout.autosize || !isGraphWiderThanContainer)) {
@@ -1203,13 +1169,6 @@
 }
 
 function plotAutoSize(gd, aobj) {
-<<<<<<< HEAD
-    if(!gd.mainsite) { delete aobj.autosize; return aobj; }
-    setGraphContainerHeight(gd);
-    var gdBB = gd.graphContainer.node().getBoundingClientRect();
-    var newheight = Math.round(gdBB.height*0.85);
-    var newwidth = Math.round(gdBB.width*0.85);
-=======
     var newheight, newwidth;
     if(gd.mainsite) {
         setGraphContainerHeight(gd);
@@ -1222,7 +1181,6 @@
         newwidth = $(gd).width() || gd.layout.width || defaultLayout().width;
         // delete aobj.autosize;
     }
->>>>>>> 6b12dd5e
 
     if(Math.abs(gd.layout.width - newwidth) > 1 || Math.abs(gd.layout.height - newheight) > 1) {
         gd.layout.height = newheight;
@@ -1281,18 +1239,6 @@
         $gd = $(gd),
         gd3 = d3.select(gd);
 
-<<<<<<< HEAD
-    gd.graphContainer = gd3.select('.graph-container');
-
-    if(!layout) layout = {};
-    // test if this is on the main site or embedded
-    gd.mainsite = Boolean($('#plotlyMainMarker').length);
-
-    // CD NOTE: I simplified this "if" condition because the rest seems unnecessary.
-    // Leaving the old version here for now for quick reference in case something goes wrong
-    // if (($(gd).children('.svg-container').length==1) && (!gd.mainsite ||
-    //     ($(gd).children('.tool-menu').length==1 && $(gd).children('.demobar').length==1))) {
-=======
     // graph container
     if ($gd.find('.graph-container').length === 0) {
         $gd.append('<div class="graph-container"></div>');
@@ -1305,7 +1251,6 @@
     if (gd.mainsite) {
         $(gd).children('.graph-container').addClass('is-mainsite');
     }
->>>>>>> 6b12dd5e
 
     var $svgContainer = $(gd).children('.graph-container').children('.svg-container');
 
@@ -1403,21 +1348,6 @@
     gd.paperdiv.style({width:gl.width+'px', height:gl.height+'px'});
     gd.paper.call(Plotly.Drawing.setSize, gl.width, gl.height);
 
-<<<<<<< HEAD
-    // plot background: color the whole div if it's autosized in the main site,
-    // so we don't always have a weird white strip with the "My Data" tab
-    // otherwise color the paperdiv, so you see the plot the size it's meant to be.
-    // if(gl.autosize && gd.mainsite) {
-    //     d3.select(gd).style('background', gl.paper_bgcolor);
-    //     gd.paperdiv.style('background','transparent');
-    // }
-    // else {
-    //     d3.select(gd).style('background', '#fff');
-    //     gd.paperdiv.style('background', gl.paper_bgcolor);
-    // }
-
-=======
->>>>>>> 6b12dd5e
     gd.paperdiv.style('background', gl.paper_bgcolor);
 
     gd.plotbg
