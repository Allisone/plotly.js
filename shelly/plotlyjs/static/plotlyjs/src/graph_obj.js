--- conflicted
+++ resolved
@@ -152,11 +152,7 @@
 plots.getSubplotIds = function getSubplotIds(layout, type) {
 
     // layout must be 'fullLayout' here
-<<<<<<< HEAD
     if(type === 'cartesian' || type === 'gl2d') {
-=======
-    if(type === 'cartesian') {
->>>>>>> 18aeb7f8
         return Object.keys(layout._plots);
     }
 
@@ -3678,35 +3674,8 @@
     fullLayout._draggers = fullLayout._paper.append('g')
         .classed('draglayer', true);
 
-<<<<<<< HEAD
-    // create '_plots' object grouping x/y axes into subplots
-    // to be better manage subplots
-    fullLayout._plots = {};
-    var subplots = Plotly.Axes.getSubplots(gd);
-    var subplot, plotinfo;
-
-    for(var i = 0; i < subplots.length; i++) {
-        subplot = subplots[i];
-        plotinfo = fullLayout._plots[subplots[i]] = {};
-
-        plotinfo.id = subplot;
-
-        // references to the axis objects controlling this subplot
-        plotinfo.x = function() {
-            return Plotly.Axes.getFromId(gd, subplot, 'x');
-        };
-        plotinfo.y = function() {
-            return Plotly.Axes.getFromId(gd, subplot, 'y');
-        };
-
-        // TODO do .x() .y() still matter?
-        plotinfo.xaxis = plotinfo.x();
-        plotinfo.yaxis = plotinfo.y();
-    }
-=======
     var subplots = Plotly.Axes.getSubplots(gd);
     makeSubplots(gd, subplots);
->>>>>>> 18aeb7f8
 
     if(fullLayout._hasCartesian) makeCartesianPlotFramwork(gd, subplots);
 
@@ -3740,8 +3709,6 @@
     return frameWorkDone;
 }
 
-<<<<<<< HEAD
-=======
 // create '_plots' object grouping x/y axes into subplots
 // to be better manage subplots
 function makeSubplots(gd, subplots) {
@@ -3773,7 +3740,6 @@
     }
 }
 
->>>>>>> 18aeb7f8
 function makeCartesianPlotFramwork(gd, subplots) {
     var fullLayout = gd._fullLayout;
 
@@ -3798,18 +3764,10 @@
     fullLayout._paper.selectAll('g.subplot').data(subplots)
       .enter().append('g')
         .classed('subplot', true)
-<<<<<<< HEAD
-        .each(function(subplot){
-            var plotinfo = fullLayout._plots[subplot];
-            plotinfo.plotgroup = d3.select(this).classed(subplot, true);
-
-            var xa = plotinfo.xaxis,
-=======
         .each(function(subplot) {
             var plotinfo = fullLayout._plots[subplot],
                 plotgroup = plotinfo.plotgroup = d3.select(this).classed(subplot, true),
                 xa = plotinfo.xaxis,
->>>>>>> 18aeb7f8
                 ya = plotinfo.yaxis;
 
             // references to any subplots overlaid on this one
@@ -3849,22 +3807,6 @@
             else {
                 // main subplot - make the components of
                 // the plot and containers for overlays
-<<<<<<< HEAD
-                plotinfo.bg = plotinfo.plotgroup.append('rect')
-                    .style('stroke-width',0);
-                plotinfo.gridlayer = plotinfo.plotgroup.append('g');
-                plotinfo.overgrid = plotinfo.plotgroup.append('g');
-                plotinfo.zerolinelayer = plotinfo.plotgroup.append('g');
-                plotinfo.overzero = plotinfo.plotgroup.append('g');
-                plotinfo.plot = plotinfo.plotgroup.append('svg').call(plotLayers);
-                plotinfo.overplot = plotinfo.plotgroup.append('g');
-                plotinfo.xlines = plotinfo.plotgroup.append('path');
-                plotinfo.ylines = plotinfo.plotgroup.append('path');
-                plotinfo.overlines = plotinfo.plotgroup.append('g');
-                plotinfo.xaxislayer = plotinfo.plotgroup.append('g');
-                plotinfo.yaxislayer = plotinfo.plotgroup.append('g');
-                plotinfo.overaxes = plotinfo.plotgroup.append('g');
-=======
                 plotinfo.bg = plotgroup.append('rect')
                     .style('stroke-width', 0);
                 plotinfo.gridlayer = plotgroup.append('g');
@@ -3879,7 +3821,6 @@
                 plotinfo.xaxislayer = plotgroup.append('g');
                 plotinfo.yaxislayer = plotgroup.append('g');
                 plotinfo.overaxes = plotgroup.append('g');
->>>>>>> 18aeb7f8
 
                 // make separate drag layers for each subplot,
                 // but append them to paper rather than the plot groups,
@@ -3887,7 +3828,6 @@
             }
             plotinfo.draglayer = fullLayout._draggers.append('g');
         });
-
 
     // now make the components of overlaid subplots
     // overlays don't have backgrounds, and append all
