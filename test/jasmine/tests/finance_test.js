--- conflicted
+++ resolved
@@ -962,7 +962,6 @@
             done();
         });
     });
-<<<<<<< HEAD
 
     it('Plotly.plot with data-less trace and adding with Plotly.restyle', function(done) {
         var data = [
@@ -999,7 +998,10 @@
             expect(countScatterTraces()).toEqual(2);
             expect(countBoxTraces()).toEqual(2);
             expect(countRangeSliders()).toEqual(1);
-=======
+        })
+        .then(done);
+    });
+
 });
 
 describe('finance charts *special* handlers:', function() {
@@ -1080,7 +1082,6 @@
 
                 editText(2, '3');
             });
->>>>>>> 690b9f78
         })
         .then(done);
     });
