var Plotly = require('@lib');
var Lib = require('@src/lib');
var BADNUM = require('@src/constants/numerical').BADNUM;

var ScatterGeo = require('@src/traces/scattergeo');

var d3 = require('d3');
var createGraphDiv = require('../assets/create_graph_div');
var destroyGraphDiv = require('../assets/destroy_graph_div');
var mouseEvent = require('../assets/mouse_event');

var customAssertions = require('../assets/custom_assertions');
var assertHoverLabelStyle = customAssertions.assertHoverLabelStyle;
var assertHoverLabelContent = customAssertions.assertHoverLabelContent;
var failTest = require('../assets/fail_test');
var supplyAllDefaults = require('../assets/supply_defaults');

describe('Test scattergeo defaults', function() {
    var traceIn,
        traceOut;

    var defaultColor = '#444',
        layout = {};

    beforeEach(function() {
        traceOut = {};
    });

    it('should not slice lat if it it longer than lon', function() {
        // this is handled at the calc step now via _length.
        traceIn = {
            lon: [-75],
            lat: [45, 45, 45]
        };

        ScatterGeo.supplyDefaults(traceIn, traceOut, defaultColor, layout);
        expect(traceOut.lat).toEqual([45, 45, 45]);
        expect(traceOut.lon).toEqual([-75]);
        expect(traceOut._length).toBe(1);
    });

    it('should slice lon if it it longer than lat', function() {
        // this is handled at the calc step now via _length.
        traceIn = {
            lon: [-75, -75, -75],
            lat: [45]
        };

        ScatterGeo.supplyDefaults(traceIn, traceOut, defaultColor, layout);
        expect(traceOut.lat).toEqual([45]);
        expect(traceOut.lon).toEqual([-75, -75, -75]);
        expect(traceOut._length).toBe(1);
    });

    it('should not coerce lat and lon if locations is valid', function() {
        traceIn = {
            locations: ['CAN', 'USA'],
            lon: [20, 40],
            lat: [20, 40]
        };

        ScatterGeo.supplyDefaults(traceIn, traceOut, defaultColor, layout);
        expect(traceOut.lon).toBeUndefined();
        expect(traceOut.lat).toBeUndefined();
    });

    it('should make trace invisible if lon or lat is omitted and locations not given', function() {
        function testOne() {
            ScatterGeo.supplyDefaults(traceIn, traceOut, defaultColor, layout);
            expect(traceOut.visible).toBe(false);
        }

        traceIn = {
            lat: [45, 45, 45]
        };
        testOne();

        traceIn = {
            lon: [-75, -75, -75]
        };
        traceOut = {};
        testOne();

        traceIn = {};
        traceOut = {};
        testOne();
    });
});

describe('Test scattergeo calc', function() {

    function _calc(opts) {
        var base = { type: 'scattermapbox' };
        var trace = Lib.extendFlat({}, base, opts);
        var gd = { data: [trace] };

        supplyAllDefaults(gd);

        var fullTrace = gd._fullData[0];
        return ScatterGeo.calc(gd, fullTrace).map(function(obj) {
            delete obj.i;
            delete obj.t;
            return obj;
        });
    }

    it('should place lon/lat data in lonlat pairs', function() {
        var calcTrace = _calc({
            lon: [10, 20, 30],
            lat: [20, 30, 10]
        });

        expect(calcTrace).toEqual([
            { lonlat: [10, 20] },
            { lonlat: [20, 30] },
            { lonlat: [30, 10] }
        ]);
    });

    it('should coerce numeric strings lon/lat data into numbers', function() {
        var calcTrace = _calc({
            lon: [10, 20, '30', '40'],
            lat: [20, '30', 10, '50']
        });

        expect(calcTrace).toEqual([
            { lonlat: [10, 20] },
            { lonlat: [20, 30] },
            { lonlat: [30, 10] },
            { lonlat: [40, 50] }
        ]);
    });

    it('should set non-numeric values lon/lat pairs to BADNUM', function() {
        var calcTrace = _calc({
            lon: [null, 10, null, null, 20, '30', null, '40', null, 10],
            lat: [10, 20, '30', null, 10, '50', null, 60, null, null]
        });

        expect(calcTrace).toEqual([
            { lonlat: [BADNUM, BADNUM] },
            { lonlat: [10, 20] },
            { lonlat: [BADNUM, BADNUM] },
            { lonlat: [BADNUM, BADNUM] },
            { lonlat: [20, 10] },
            { lonlat: [30, 50] },
            { lonlat: [BADNUM, BADNUM] },
            { lonlat: [40, 60] },
            { lonlat: [BADNUM, BADNUM] },
            { lonlat: [BADNUM, BADNUM] }
        ]);
    });

    it('should fill array text (base case)', function() {
        var calcTrace = _calc({
            lon: [10, 20, 30, null, 40],
            lat: [20, 30, 10, 'no-good', 50],
            text: ['A', 'B', 'C', 'D', 'E']
        });

        expect(calcTrace).toEqual([
            { lonlat: [10, 20], tx: 'A' },
            { lonlat: [20, 30], tx: 'B' },
            { lonlat: [30, 10], tx: 'C' },
            { lonlat: [BADNUM, BADNUM], tx: 'D' },
            { lonlat: [40, 50], tx: 'E' }
        ]);
    });

    it('should fill array text (invalid entry case)', function() {
        var calcTrace = _calc({
            lon: [10, 20, 30, null, 40],
            lat: [20, 30, 10, 'no-good', 50],
            text: ['A', null, 'C', 'D', {}]
        });

        expect(calcTrace).toEqual([
            { lonlat: [10, 20], tx: 'A' },
            { lonlat: [20, 30], tx: null },
            { lonlat: [30, 10], tx: 'C' },
            { lonlat: [BADNUM, BADNUM], tx: 'D' },
            { lonlat: [40, 50], tx: {} }
        ]);
    });

    it('should fill array marker attributes (base case)', function() {
        var calcTrace = _calc({
            lon: [10, 20, null, 30],
            lat: [20, 30, null, 10],
            marker: {
                color: ['red', 'blue', 'green', 'yellow'],
                size: [10, 20, 8, 10]
            }
        });

        expect(calcTrace).toEqual([
            { lonlat: [10, 20], mc: 'red', ms: 10 },
            { lonlat: [20, 30], mc: 'blue', ms: 20 },
            { lonlat: [BADNUM, BADNUM], mc: 'green', ms: 8 },
            { lonlat: [30, 10], mc: 'yellow', ms: 10 }
        ]);
    });

    it('should fill array marker attributes (invalid scale case)', function() {
        var calcTrace = _calc({
            lon: [10, 20, null, 30],
            lat: [20, 30, null, 10],
            marker: {
                color: [0, null, 5, 10],
                size: [10, NaN, 8, 10],
                colorscale: [
                    [0, 'blue'], [0.5, 'red'], [1, 'green']
                ]
            }
        });

        expect(calcTrace).toEqual([
            { lonlat: [10, 20], mc: 0, ms: 10 },
            { lonlat: [20, 30], mc: null, ms: NaN },
            { lonlat: [BADNUM, BADNUM], mc: 5, ms: 8 },
            { lonlat: [30, 10], mc: 10, ms: 10 }
        ]);
    });

    it('should fill marker attributes (symbol case)', function() {
        var calcTrace = _calc({
            lon: [10, 20, null, 30],
            lat: [20, 30, null, 10],
            marker: {
                symbol: ['cross', 'square', 'diamond', null]
            }
        });

        expect(calcTrace).toEqual([
            { lonlat: [10, 20], mx: 'cross' },
            { lonlat: [20, 30], mx: 'square' },
            { lonlat: [BADNUM, BADNUM], mx: 'diamond' },
            { lonlat: [30, 10], mx: null }
        ]);
    });
});

describe('Test scattergeo hover', function() {
    var gd;

    beforeEach(function(done) {
        gd = createGraphDiv();

        Plotly.plot(gd, [{
            type: 'scattergeo',
            lon: [10, 20, 30],
            lat: [10, 20, 30],
            text: ['A', 'B', 'C']
        }])
        .catch(failTest)
        .then(done);
    });

    afterEach(destroyGraphDiv);

    function check(pos, content, style) {
        mouseEvent('mousemove', pos[0], pos[1]);

        style = style || {
            bgcolor: 'rgb(31, 119, 180)',
            bordercolor: 'rgb(255, 255, 255)',
            fontColor: 'rgb(255, 255, 255)',
            fontSize: 13,
            fontFamily: 'Arial'
        };

        assertHoverLabelContent({
            nums: content[0],
            name: content[1]
        });
        assertHoverLabelStyle(
            d3.select('g.hovertext'),
            style
        );
    }

    it('should generate hover label info (base case)', function() {
        check([381, 221], ['(10°, 10°)\nA', null]);
    });

    it('should generate hover label info (with trace name)', function(done) {
        Plotly.restyle(gd, 'hoverinfo', 'lon+lat+text+name').then(function() {
            check([381, 221], ['(10°, 10°)\nA', 'trace 0']);
        })
        .catch(failTest)
        .then(done);
    });

    it('should generate hover label info (\'text\' single value case)', function(done) {
        Plotly.restyle(gd, 'text', 'text').then(function() {
            check([381, 221], ['(10°, 10°)\ntext', null]);
        })
        .catch(failTest)
        .then(done);
    });

    it('should generate hover label info (\'hovertext\' single value case)', function(done) {
        Plotly.restyle(gd, 'hovertext', 'hovertext').then(function() {
            check([381, 221], ['(10°, 10°)\nhovertext', null]);
        })
        .catch(failTest)
        .then(done);
    });

    it('should generate hover label info (\'hovertext\' array case)', function(done) {
        Plotly.restyle(gd, 'hovertext', ['Apple', 'Banana', 'Orange']).then(function() {
            check([381, 221], ['(10°, 10°)\nApple', null]);
        })
        .catch(failTest)
        .then(done);
    });

    it('should generate hover label with custom styling', function(done) {
        Plotly.restyle(gd, {
            'hoverlabel.bgcolor': 'red',
            'hoverlabel.bordercolor': [['blue', 'black', 'green']]
        })
        .then(function() {
            check([381, 221], ['(10°, 10°)\nA', null], {
                bgcolor: 'rgb(255, 0, 0)',
                bordercolor: 'rgb(0, 0, 255)',
                fontColor: 'rgb(0, 0, 255)',
                fontSize: 13,
                fontFamily: 'Arial'
            });
        })
        .catch(failTest)
        .then(done);
    });

    it('should generate hover label with arrayOk \'hoverinfo\' settings', function(done) {
        Plotly.restyle(gd, 'hoverinfo', [['lon', null, 'lat+name']]).then(function() {
            check([381, 221], ['lon: 10°', null]);
        })
        .catch(failTest)
        .then(done);
    });
});

describe('scattergeo drawing', function() {
    var gd;

    beforeEach(function() {
        gd = createGraphDiv();
    });

    afterEach(destroyGraphDiv);

    it('should not throw an error with bad locations', function(done) {
        spyOn(Lib, 'log');
        Plotly.newPlot(gd, [{
            locations: ['canada', 0, null, '', 'utopia'],
            locationmode: 'country names',
            type: 'scattergeo'
        }])
        .then(function() {
            // only utopia logs - others are silently ignored
            expect(Lib.log).toHaveBeenCalledTimes(1);
        })
        .catch(failTest)
<<<<<<< HEAD
=======
        .then(done);
    });

    it('preserves order after hide/show', function(done) {
        function getIndices() {
            var out = [];
            d3.selectAll('.scattergeo').each(function(d) { out.push(d[0].trace.index); });
            return out;
        }

        Plotly.newPlot(gd, [
            {type: 'scattergeo', lon: [10, 20], lat: [10, 20]},
            {type: 'scattergeo', lon: [10, 20], lat: [10, 20]}
        ])
        .then(function() {
            expect(getIndices()).toEqual([0, 1]);
            return Plotly.restyle(gd, 'visible', false, [0]);
        })
        .then(function() {
            expect(getIndices()).toEqual([1]);
            return Plotly.restyle(gd, 'visible', true, [0]);
        })
        .then(function() {
            expect(getIndices()).toEqual([0, 1]);
        })
        .catch(failTest)
>>>>>>> f28caaeb
        .then(done);
    });
});<|MERGE_RESOLUTION|>--- conflicted
+++ resolved
@@ -363,8 +363,6 @@
             expect(Lib.log).toHaveBeenCalledTimes(1);
         })
         .catch(failTest)
-<<<<<<< HEAD
-=======
         .then(done);
     });
 
@@ -391,7 +389,6 @@
             expect(getIndices()).toEqual([0, 1]);
         })
         .catch(failTest)
->>>>>>> f28caaeb
         .then(done);
     });
 });