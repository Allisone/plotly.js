var Lib = require('@src/lib');
var setCursor = require('@src/lib/setcursor');

var d3 = require('d3');
var PlotlyInternal = require('@src/plotly');
var createGraphDiv = require('../assets/create_graph_div');
var destroyGraphDiv = require('../assets/destroy_graph_div');
var Plots = PlotlyInternal.Plots;


describe('Test lib.js:', function() {
    'use strict';

    describe('parseDate() should', function() {
        it('return false on bad (number) input:', function() {
            expect(Lib.parseDate(0)).toBe(false);
        });
        it('return false on bad (string) input:', function() {
            expect(Lib.parseDate('toto')).toBe(false);
        });
        it('work with yyyy-mm-dd string input:', function() {
            var input = '2014-12-01',
                res = Lib.parseDate(input),
                res0 = new Date(2014, 11, 1);
            expect(res.getTime()).toEqual(res0.getTime());
        });
        it('work with mm/dd/yyyy string input:', function() {
            var input = '12/01/2014',
                res = Lib.parseDate(input),
                res0 = new Date(2014, 11, 1);
            expect(res.getTime()).toEqual(res0.getTime());
        });
        it('work with yyyy-mm-dd HH:MM:SS.sss string input:', function() {
            var input = '2014-12-01 09:50:05.124',
                res = Lib.parseDate(input),
                res0 = new Date(2014, 11, 1, 9, 50, 5, 124);
            expect(res.getTime()).toEqual(res0.getTime());
        });
        it('work with mm/dd/yyyy HH:MM:SS string input:', function() {
            var input = '2014-12-01 09:50:05',
                res = Lib.parseDate(input),
                res0 = new Date(2014, 11, 1, 9, 50, 5);
            expect(res.getTime()).toEqual(res0.getTime());
        });
    });

    describe('interp() should', function() {
        it('return 1.75 as Q1 of [1, 2, 3, 4, 5]:', function() {
            var input = [1, 2, 3, 4, 5],
                res = Lib.interp(input, 0.25),
                res0 = 1.75;
            expect(res).toEqual(res0);
        });
        it('return 4.25 as Q3 of [1, 2, 3, 4, 5]:', function() {
            var input = [1, 2, 3, 4, 5],
                res = Lib.interp(input, 0.75),
                res0 = 4.25;
            expect(res).toEqual(res0);
        });
        it('error if second input argument is a string:', function() {
            var input = [1, 2, 3, 4, 5];
            expect(function() {
                Lib.interp(input, 'apple');
            }).toThrow('n should be a finite number');
        });
        it('error if second input argument is a date:', function() {
            var in1 = [1, 2, 3, 4, 5],
                in2 = new Date(2014, 11, 1);
            expect(function() {
                Lib.interp(in1, in2);
            }).toThrow('n should be a finite number');
        });
        it('return the right boundary on input [-Inf, Inf]:', function() {
            var input = [-Infinity, Infinity],
                res = Lib.interp(input, 1),
                res0 = Infinity;
            expect(res).toEqual(res0);
        });
    });

    describe('transposeRagged()', function() {
        it('should transpose and return a rectangular array', function() {
            var input = [
                    [1],
                    [2, 3, 4],
                    [5, 6],
                    [7]],
                output = [
                    [1, 2, 5, 7],
                    [undefined, 3, 6, undefined],
                    [undefined, 4, undefined, undefined]
                ];

            expect(Lib.transposeRagged(input)).toEqual(output);
        });
    });

    describe('dot()', function() {
        var dot = Lib.dot;

        it('should return null for empty or unequal-length inputs', function() {
            expect(dot([], [])).toBeNull();
            expect(dot([1], [2, 3])).toBeNull();
        });

        it('should dot vectors to a scalar', function() {
            expect(dot([1, 2, 3], [4, 5, 6])).toEqual(32);
        });

        it('should dot a vector and a matrix to a vector', function() {
            expect(dot([1, 2], [[3, 4], [5, 6]])).toEqual([13, 16]);
            expect(dot([[3, 4], [5, 6]], [1, 2])).toEqual([11, 17]);
        });

        it('should dot two matrices to a matrix', function() {
            expect(dot([[1, 2], [3, 4]], [[5, 6], [7, 8]]))
                .toEqual([[19, 22], [43, 50]]);
        });
    });

    describe('aggNums()', function() {
        var aggNums = Lib.aggNums;

        function summation(a, b) { return a + b; }

        it('should work with 1D and 2D inputs and ignore non-numerics', function() {
            var in1D = [1,2,3,4,'goose!',5,6],
                in2D = [[1,2,3],['',4],[5,'hi!',6]];

            expect(aggNums(Math.min, null, in1D)).toEqual(1);
            expect(aggNums(Math.min, null, in2D)).toEqual(1);

            expect(aggNums(Math.max, null, in1D)).toEqual(6);
            expect(aggNums(Math.max, null, in2D)).toEqual(6);

            expect(aggNums(summation, 0, in1D)).toEqual(21);
            expect(aggNums(summation, 0, in2D)).toEqual(21);
        });
    });

    describe('mean() should', function() {
        it('toss out non-numerics (strings):', function() {
            var input = [1, 2, 'apple', 'orange'],
                res = Lib.mean(input);
            expect(res).toEqual(1.5);
        });
        it('toss out non-numerics (NaN):', function() {
            var input = [1, 2, NaN],
                res = Lib.mean(input);
            expect(res).toEqual(1.5);
        });
        it('evaluate numbers which are passed around as text strings:', function() {
            var input = ['1', '2'],
                res = Lib.mean(input);
            expect(res).toEqual(1.5);
        });
    });

    describe('variance() should', function() {
        it('return 0 on input [2, 2, 2, 2, 2]:', function() {
            var input = [2, 2, 2, 2],
                res = Lib.variance(input);
            expect(res).toEqual(0);
        });
        it('return 2/3 on input [-1, 0, 1]:', function() {
            var input = [-1, 0, 1],
                res = Lib.variance(input);
            expect(res).toEqual(2/3);
        });
        it('toss out non-numerics (strings):', function() {
            var input = [1, 2, 'apple', 'orange'],
                res = Lib.variance(input);
            expect(res).toEqual(0.25);
        });
        it('toss out non-numerics (NaN):', function() {
            var input = [1, 2, NaN],
                res = Lib.variance(input);
            expect(res).toEqual(0.25);
        });
    });

    describe('stdev() should', function() {
        it('return 0 on input [2, 2, 2, 2, 2]:', function() {
            var input = [2, 2, 2, 2],
                res = Lib.stdev(input);
            expect(res).toEqual(0);
        });
        it('return sqrt(2/3) on input [-1, 0, 1]:', function() {
            var input = [-1, 0, 1],
                res = Lib.stdev(input);
            expect(res).toEqual(Math.sqrt(2/3));
        });
        it('toss out non-numerics (strings):', function() {
            var input = [1, 2, 'apple', 'orange'],
                res = Lib.stdev(input);
            expect(res).toEqual(0.5);
        });
        it('toss out non-numerics (NaN):', function() {
            var input = [1, 2, NaN],
                res = Lib.stdev(input);
            expect(res).toEqual(0.5);
        });
    });

    describe('smooth()', function() {
        it('should not alter the input for FWHM < 1.5', function() {
            var input = [1, 2, 1, 2, 1],
                output = Lib.smooth(input.slice(), 1.49);

            expect(output).toEqual(input);

            output = Lib.smooth(input.slice(), 'like butter');

            expect(output).toEqual(input);
        });

        it('should preserve the length and integral even with multiple bounces', function() {
            var input = [1, 2, 4, 8, 16, 8, 10, 12],
                output2 = Lib.smooth(input.slice(), 2),
                output30 = Lib.smooth(input.slice(), 30),
                sumIn = 0,
                sum2 = 0,
                sum30 = 0;

            for(var i = 0; i < input.length; i++) {
                sumIn += input[i];
                sum2 += output2[i];
                sum30 += output30[i];
            }

            expect(output2.length).toEqual(input.length);
            expect(output30.length).toEqual(input.length);
            expect(sum2).toBeCloseTo(sumIn, 6);
            expect(sum30).toBeCloseTo(sumIn, 6);
        });

        it('should use a hann window and bounce', function() {
            var input = [0, 0, 0, 7, 0, 0, 0],
                out4 = Lib.smooth(input, 4),
                out7 = Lib.smooth(input, 7),
                expected4 = [
                    0.2562815664617711, 0.875, 1.4937184335382292, 1.75,
                    1.493718433538229, 0.875, 0.25628156646177086
                ],
                expected7 = [1, 1, 1, 1, 1, 1, 1],
                i;

            for(i = 0; i < input.length; i++) {
                expect(out4[i]).toBeCloseTo(expected4[i], 6);
                expect(out7[i]).toBeCloseTo(expected7[i], 6);
            }
        });
    });

    describe('nestedProperty', function() {
        var np = Lib.nestedProperty;

        it('should access simple objects', function() {
            var obj = {a: 'b', c: 'd'},
                propA = np(obj, 'a'),
                propB = np(obj, 'b');

            expect(propA.get()).toBe('b');
            // making and reading nestedProperties shouldn't change anything
            expect(obj).toEqual({a: 'b', c: 'd'});
            // only setting them should
            propA.set('cats');
            expect(obj).toEqual({a: 'cats', c: 'd'});
            expect(propA.get()).toBe('cats');
            propA.set('b');

            expect(propB.get()).toBe(undefined);
            expect(obj).toEqual({a: 'b', c: 'd'});
            propB.set({cats: true, dogs: false});
            expect(obj).toEqual({a: 'b', c: 'd', b: {cats: true, dogs: false}});
        });

        it('should access arrays', function() {
            var arr = [1, 2, 3],
                prop1 = np(arr, 1),
                prop5 = np(arr, '5');

            expect(prop1.get()).toBe(2);
            expect(arr).toEqual([1, 2, 3]);

            prop1.set('cats');
            expect(prop1.get()).toBe('cats');

            prop1.set(2);
            expect(prop5.get()).toBe(undefined);
            expect(arr).toEqual([1, 2, 3]);

            prop5.set(5);
            var localArr = [1, 2, 3];
            localArr[5] = 5;
            expect(arr).toEqual(localArr);

            prop5.set(null);
            expect(arr).toEqual([1, 2, 3]);
            expect(arr.length).toBe(3);
        });

        it('should not access whole array elements with index -1', function() {
            // for a lot of cases we could make this work,
            // but deleting the value is a mess, and anyway
            // we don't need this, it's better just to set the whole
            // array, ie np(obj, 'arr')
            var obj = {arr: [1, 2, 3]};
            expect(function() { np(obj, 'arr[-1]'); }).toThrow('bad property string');
        });

        it('should access properties of objects in an array with index -1', function() {
            var obj = {arr: [{a: 1}, {a: 2}, {b: 3}]},
                prop = np(obj, 'arr[-1].a');

            expect(prop.get()).toEqual([1, 2, undefined]);
            expect(obj).toEqual({arr: [{a: 1}, {a: 2}, {b: 3}]});

            prop.set(5);
            expect(prop.get()).toBe(5);
            expect(obj).toEqual({arr: [{a: 5}, {a: 5}, {a: 5, b: 3}]});

            prop.set(null);
            expect(prop.get()).toBe(undefined);
            expect(obj).toEqual({arr: [undefined, undefined, {b: 3}]});

            prop.set([2, 3, 4]);
            expect(prop.get()).toEqual([2, 3, 4]);
            expect(obj).toEqual({arr: [{a: 2}, {a: 3}, {a: 4, b: 3}]});

            prop.set([6, 7, undefined]);
            expect(prop.get()).toEqual([6, 7, undefined]);
            expect(obj).toEqual({arr: [{a: 6}, {a: 7}, {b: 3}]});

            // too short an array: wrap around
            prop.set([9, 10]);
            expect(prop.get()).toEqual([9, 10, 9]);
            expect(obj).toEqual({arr: [{a: 9}, {a: 10}, {a: 9, b: 3}]});

            // too long an array: ignore extras
            prop.set([11, 12, 13, 14]);
            expect(prop.get()).toEqual([11, 12, 13]);
            expect(obj).toEqual({arr: [{a: 11}, {a: 12}, {a: 13, b: 3}]});
        });

        it('should remove a property only with undefined or null', function() {
            var obj = {a: 'b', c: 'd'},
                propA = np(obj, 'a'),
                propC = np(obj, 'c');

            propA.set(null);
            propC.set(undefined);
            expect(obj).toEqual({});

            propA.set(false);
            np(obj, 'b').set('');
            propC.set(0);
            np(obj, 'd').set(NaN);
            expect(obj).toEqual({a: false, b: '', c: 0, d: NaN});
        });

        it('should remove containers but not data arrays', function() {
            var obj = {
                    annotations: [{a: [1,2,3]}],
                    c: [1,2,3],
                    domain: [1,2],
                    range: [2,3],
                    shapes: ['elephant']
                },
                propA = np(obj, 'annotations[-1].a'),
                propC = np(obj, 'c'),
                propD0 = np(obj, 'domain[0]'),
                propD1 = np(obj, 'domain[1]'),
                propR = np(obj, 'range'),
                propS = np(obj, 'shapes[0]');

            propA.set([]);
            propC.set([]);
            propD0.set(undefined);
            propD1.set(undefined);
            propR.set([]);
            propS.set(null);

            expect(obj).toEqual({c: []});
        });


        it('should have no empty object sub-containers but contain empty data arrays', function() {
            var obj = {},
                prop = np(obj, 'a[1].b.c'),
                expectedArr = [];

            expectedArr[1] = {b: {c: 'pizza'}};

            expect(prop.get()).toBe(undefined);
            expect(obj).toEqual({});

            prop.set('pizza');
            expect(obj).toEqual({a: expectedArr});
            expect(prop.get()).toBe('pizza');

            prop.set(null);
            expect(prop.get()).toBe(undefined);
            expect(obj).toEqual({a: []});
        });

        it('should get empty, and fail on set, with a bad input object', function() {
            var badProps = [
                np(5, 'a'),
                np(undefined, 'a'),
                np('cats', 'a'),
                np(true, 'a')
            ];

            function badSetter(i) {
                return function() {
                    badProps[i].set('cats');
                };
            }

            for(var i=0; i<badProps.length; i++) {
                expect(badProps[i].get()).toBe(undefined);
                expect(badSetter(i)).toThrow('bad container');
            }
        });

        it('should fail on a bad property string', function() {
            var badStr = [
                [], {}, false, undefined, null, NaN, Infinity
            ];

            function badProp(i) {
                return function() {
                    np({}, badStr[i]);
                };
            }

            for(var i=0; i<badStr.length; i++) {
                expect(badProp(i)).toThrow('bad property string');
            }
        });
    });

    describe('coerce', function() {
        var coerce = Lib.coerce,
            out;

        // TODO: I tested font and string because I changed them, but all the other types need tests still

        it('should set a value and return the value it sets', function() {
            var aVal = 'aaaaah!',
                cVal = {1: 2, 3: 4},
                attrs = {a: {valType: 'any', dflt: aVal}, b: {c: {valType: 'any'}}},
                obj = {b: {c: cVal}},
                outObj = {},

                aOut = coerce(obj, outObj, attrs, 'a'),
                cOut = coerce(obj, outObj, attrs, 'b.c');

            expect(aOut).toBe(aVal);
            expect(aOut).toBe(outObj.a);
            expect(cOut).toBe(cVal);
            expect(cOut).toBe(outObj.b.c);
        });

        describe('string valType', function() {
            var dflt = 'Jabberwock',
                stringAttrs = {
                    s: {valType: 'string', dflt: dflt},
                    noBlank: {valType: 'string', dflt: dflt, noBlank: true}
                };

            it('should insert the default if input is missing, or blank with noBlank', function() {
                out = coerce(undefined, {}, stringAttrs, 's');
                expect(out).toEqual(dflt);

                out = coerce({}, {}, stringAttrs, 's');
                expect(out).toEqual(dflt);

                out = coerce({s: ''}, {}, stringAttrs, 's');
                expect(out).toEqual('');

                out = coerce({noBlank: ''}, {}, stringAttrs, 'noBlank');
                expect(out).toEqual(dflt);
            });

            it('should always return a string for any input', function() {
                expect(coerce({s: 'a string!!'}, {}, stringAttrs, 's'))
                    .toEqual('a string!!');

                expect(coerce({s: 42}, {}, stringAttrs, 's'))
                    .toEqual('42');

                expect(coerce({s: [1, 2, 3]}, {}, stringAttrs, 's'))
                    .toEqual('1,2,3');

                expect(coerce({s: true}, {}, stringAttrs, 's'))
                    .toEqual('true');

                expect(coerce({s: {1: 2}}, {}, stringAttrs, 's'))
                    .toEqual('[object Object]'); // useless, but that's what it does!!
            });
        });

        describe('coerce2', function() {
            var coerce2 = Lib.coerce2;

            it('should set a value and return the value it sets when user input is valid', function() {
                var colVal = 'red',
                    sizeVal = 14,
                    attrs = {testMarker: {testColor: {valType: 'color', dflt: 'rgba(0, 0, 0, 0)'},
                                          testSize: {valType: 'number', dflt: 20}}},
                    obj = {testMarker: {testColor: colVal, testSize: sizeVal}},
                    outObj = {},
                    colOut = coerce2(obj, outObj, attrs, 'testMarker.testColor'),
                    sizeOut = coerce2(obj, outObj, attrs, 'testMarker.testSize');

                expect(colOut).toBe(colVal);
                expect(colOut).toBe(outObj.testMarker.testColor);
                expect(sizeOut).toBe(sizeVal);
                expect(sizeOut).toBe(outObj.testMarker.testSize);
            });

            it('should set and return the default if the user input is not valid', function() {
                var colVal = 'r',
                    sizeVal = 'aaaaah!',
                    attrs = {testMarker: {testColor: {valType: 'color', dflt: 'rgba(0, 0, 0, 0)'},
                                          testSize: {valType: 'number', dflt: 20}}},
                    obj = {testMarker: {testColor: colVal, testSize: sizeVal}},
                    outObj = {},
                    colOut = coerce2(obj, outObj, attrs, 'testMarker.testColor'),
                    sizeOut = coerce2(obj, outObj, attrs, 'testMarker.testSize');

                expect(colOut).toBe('rgba(0, 0, 0, 0)');
                expect(sizeOut).toBe(outObj.testMarker.testSize);
                expect(sizeOut).toBe(20);
                expect(sizeOut).toBe(outObj.testMarker.testSize);
            });

            it('should return false if there is no user input', function() {
                var colVal = null,
                    sizeVal = null,
                    attrs = {testMarker: {testColor: {valType: 'color', dflt: 'rgba(0, 0, 0, 0)'},
                                          testSize: {valType: 'number', dflt: 20}}},
                    obj = {testMarker: {testColor: colVal, testSize: sizeVal}},
                    outObj = {},
                    colOut = coerce2(obj, outObj, attrs, 'testMarker.testColor'),
                    sizeOut = coerce2(obj, outObj, attrs, 'testMarker.testSize');

                expect(colOut).toBe(false);
                expect(sizeOut).toBe(false);
            });
        });

        describe('info_array valType', function() {
            var infoArrayAttrs = {
                range: {
                    valType: 'info_array',
                    items: [
                        { valType: 'number' },
                        { valType: 'number' }
                    ]
                },
                domain: {
                    valType: 'info_array',
                    items: [
                        { valType: 'number', min: 0, max: 1 },
                        { valType: 'number', min: 0, max: 1 }
                    ],
                    dflt: [0, 1]
                }
            };

            it('should insert the default if input is missing', function() {
                expect(coerce(undefined, {}, infoArrayAttrs, 'domain'))
                    .toEqual([0, 1]);
                expect(coerce(undefined, {}, infoArrayAttrs, 'domain', [0, 0.5]))
                    .toEqual([0, 0.5]);
            });

            it('should dive into the items and coerce accordingly', function() {
                expect(coerce({range: ['-10', 100]}, {}, infoArrayAttrs, 'range'))
                    .toEqual([-10, 100]);

                expect(coerce({domain: [0, 0.5]}, {}, infoArrayAttrs, 'domain'))
                    .toEqual([0, 0.5]);

                expect(coerce({domain: [-5, 0.5]}, {}, infoArrayAttrs, 'domain'))
                    .toEqual([0, 0.5]);

                expect(coerce({domain: [0.5, 4.5]}, {}, infoArrayAttrs, 'domain'))
                    .toEqual([0.5, 1]);
            });


        });

        describe('subplotid valtype', function() {
            var dflt = 'slice';
            var idAttrs = {
                pizza: {
                    valType: 'subplotid',
                    dflt: dflt
                }
            };

            var goodVals = ['slice', 'slice2', 'slice1492'];

            goodVals.forEach(function(goodVal) {
                it('should allow "' + goodVal + '"', function() {
                    expect(coerce({pizza: goodVal}, {}, idAttrs, 'pizza'))
                        .toEqual(goodVal);
                });
            });

            var badVals = [
                'slice0',
                'slice1',
                'Slice2',
                '2slice',
                '2',
                2,
                'slice2 ',
                'slice2.0',
                ' slice2',
                'slice 2',
                'slice01'
            ];

            badVals.forEach(function(badVal) {
                it('should not allow "' + badVal + '"', function() {
                    expect(coerce({pizza: badVal}, {}, idAttrs, 'pizza'))
                        .toEqual(dflt);
                });
            });
        });
    });

    describe('coerceFont', function() {
        var fontAttrs = Plots.fontAttrs,
            extendFlat = Lib.extendFlat,
            coerceFont = Lib.coerceFont;

        var defaultFont = {
            family: '"Open sans", verdana, arial, sans-serif, DEFAULT',
            size: 314159,
            color: 'neon pink with sparkles'
        };

        var attributes = {
            fontWithDefault: {
                family: extendFlat({}, fontAttrs.family, {dflt: defaultFont.family}),
                size: extendFlat({}, fontAttrs.size, {dflt: defaultFont.size}),
                color: extendFlat({}, fontAttrs.color, {dflt: defaultFont.color})
            },
            fontNoDefault: fontAttrs
        };

        var containerIn;

        function coerce(attr, dflt) {
            return Lib.coerce(containerIn, {}, attributes, attr, dflt);
        }

        it('should insert the full default if no or empty input', function() {
            containerIn = undefined;
            expect(coerceFont(coerce, 'fontWithDefault'))
                .toEqual(defaultFont);

            containerIn = {};
            expect(coerceFont(coerce, 'fontNoDefault', defaultFont))
                .toEqual(defaultFont);

            containerIn = {fontWithDefault: {}};
            expect(coerceFont(coerce, 'fontWithDefault'))
                .toEqual(defaultFont);
        });

        it('should fill in defaults for bad inputs', function() {
            containerIn = {
                fontWithDefault: {family: '', size: 'a million', color: 42}
            };
            expect(coerceFont(coerce, 'fontWithDefault'))
                .toEqual(defaultFont);
        });

        it('should pass through individual valid pieces', function() {
            var goodFamily = 'A fish', // for now any non-blank string is OK
                badFamily = 42,
                goodSize = 123.456,
                badSize = 'ginormous',
                goodColor = 'red',
                badColor = 'a dark and stormy night';

            containerIn = {
                fontWithDefault: {family: goodFamily, size: badSize, color: badColor}
            };
            expect(coerceFont(coerce, 'fontWithDefault'))
                .toEqual({family: goodFamily, size: defaultFont.size, color: defaultFont.color});

            containerIn = {
                fontWithDefault: {family: badFamily, size: goodSize, color: badColor}
            };
            expect(coerceFont(coerce, 'fontWithDefault'))
                .toEqual({family: defaultFont.family, size: goodSize, color: defaultFont.color});

            containerIn = {
                fontWithDefault: {family: badFamily, size: badSize, color: goodColor}
            };
            expect(coerceFont(coerce, 'fontWithDefault'))
                .toEqual({family: defaultFont.family, size: defaultFont.size, color: goodColor});
        });
    });

    describe('init2dArray', function() {
        it('should initialize a 2d array with the correct dimenstions', function() {
            var array = Lib.init2dArray(4, 5);
            expect(array.length).toEqual(4);
            expect(array[0].length).toEqual(5);
            expect(array[3].length).toEqual(5);
        });
    });

    describe('setCursor', function() {

        beforeEach(function() {
            this.el3 = d3.select(createGraphDiv());
        });

        afterEach(destroyGraphDiv);

        it('should assign cursor- class', function() {
            setCursor(this.el3, 'one');

            expect(this.el3.attr('class')).toEqual('cursor-one');
        });

        it('should assign cursor- class while present non-cursor- classes', function() {
            this.el3.classed('one', true);
            this.el3.classed('two', true);
            this.el3.classed('three', true);
            setCursor(this.el3, 'one');

            expect(this.el3.attr('class')).toEqual('one two three cursor-one');
        });

        it('should update class from one cursor- class to another', function() {
            this.el3.classed('cursor-one', true);
            setCursor(this.el3, 'two');

            expect(this.el3.attr('class')).toEqual('cursor-two');
        });

        it('should update multiple cursor- classes', function() {
            this.el3.classed('cursor-one', true);
            this.el3.classed('cursor-two', true);
            this.el3.classed('cursor-three', true);
            setCursor(this.el3, 'four');

            expect(this.el3.attr('class')).toEqual('cursor-four');
        });

        it('should remove cursor- if no new class is given', function() {
            this.el3.classed('cursor-one', true);
            this.el3.classed('cursor-two', true);
            this.el3.classed('cursor-three', true);
            setCursor(this.el3);

            expect(this.el3.attr('class')).toEqual('');
        });
    });

<<<<<<< HEAD
    describe('fillUnique', function() {

        beforeEach(function() {
            this.obj = { a: 'A' };
            this.array = ['a', 'b', 'c', this.obj];
        });

        it('should fill new items in array', function() {
            var out = Lib.fillUnique(this.array, 'd');

            expect(this.array).toEqual(['a', 'b', 'c', { a: 'A' }, 'd']);
            expect(this.array).toBe(out);
        });

        it('should ignore falsy items', function() {
            Lib.fillUnique(this.array, false);
            expect(this.array).toEqual(['a', 'b', 'c', { a: 'A' }]);

            Lib.fillUnique(this.array, undefined);
            expect(this.array).toEqual(['a', 'b', 'c', { a: 'A' }]);

            Lib.fillUnique(this.array, 0);
            expect(this.array).toEqual(['a', 'b', 'c', { a: 'A' }]);

            Lib.fillUnique(this.array, null);
            expect(this.array).toEqual(['a', 'b', 'c', { a: 'A' }]);

            Lib.fillUnique(this.array, '');
            expect(this.array).toEqual(['a', 'b', 'c', { a: 'A' }]);
        });

        it('should ignore item already in array', function() {
            Lib.fillUnique(this.array, 'a');
            expect(this.array).toEqual(['a', 'b', 'c', { a: 'A' }]);

            Lib.fillUnique(this.array, this.obj);
            expect(this.array).toEqual(['a', 'b', 'c', { a: 'A' }]);
=======
    describe('getTranslate', function() {

        it('should work with regular DOM elements', function() {
            var el = document.createElement('div');

            expect(Lib.getTranslate(el)).toEqual({ x: 0, y: 0 });

            el.setAttribute('transform', 'translate(123.45px, 67)');
            expect(Lib.getTranslate(el)).toEqual({ x: 123.45, y: 67 });

            el.setAttribute('transform', 'translate(123.45)');
            expect(Lib.getTranslate(el)).toEqual({ x: 123.45, y: 0 });

            el.setAttribute('transform', 'translate(1 2)');
            expect(Lib.getTranslate(el)).toEqual({ x: 1, y: 2 });

            el.setAttribute('transform', 'translate(1 2); rotate(20deg)');
            expect(Lib.getTranslate(el)).toEqual({ x: 1, y: 2 });

            el.setAttribute('transform', 'rotate(20deg)');
            expect(Lib.getTranslate(el)).toEqual({ x: 0, y: 0 });
        });

        it('should work with d3 elements', function() {
            var el = d3.select(document.createElement('div'));

            el.attr('transform', 'translate(123.45px, 67)');
            expect(Lib.getTranslate(el)).toEqual({ x: 123.45, y: 67 });

            el.attr('transform', 'translate(123.45)');
            expect(Lib.getTranslate(el)).toEqual({ x: 123.45, y: 0 });

            el.attr('transform', 'translate(1 2)');
            expect(Lib.getTranslate(el)).toEqual({ x: 1, y: 2 });

            el.attr('transform', 'translate(1 2); rotate(20)');
            expect(Lib.getTranslate(el)).toEqual({ x: 1, y: 2 });

            el.attr('transform', 'rotate(20)');
            expect(Lib.getTranslate(el)).toEqual({ x: 0, y: 0 });
        });

    });

    describe('setTranslate', function() {

        it('should work with regular DOM elements', function() {
            var el = document.createElement('div');

            Lib.setTranslate(el, 5);
            expect(el.getAttribute('transform')).toBe('translate(5, 0)');

            Lib.setTranslate(el, 10, 20);
            expect(el.getAttribute('transform')).toBe('translate(10, 20)');

            Lib.setTranslate(el, 30, 40);
            expect(el.getAttribute('transform')).toBe('translate(30, 40)');

            Lib.setTranslate(el);
            expect(el.getAttribute('transform')).toBe('translate(0, 0)');

            el.setAttribute('transform', 'translate(0, 0); rotate(30)');
            Lib.setTranslate(el, 30, 40);
            expect(el.getAttribute('transform')).toBe('rotate(30) translate(30, 40)');
        });

        it('should work with d3 elements', function() {
            var el = d3.select(document.createElement('div'));

            Lib.setTranslate(el, 5);
            expect(el.attr('transform')).toBe('translate(5, 0)');

            Lib.setTranslate(el, 10, 20);
            expect(el.attr('transform')).toBe('translate(10, 20)');

            Lib.setTranslate(el, 30, 40);
            expect(el.attr('transform')).toBe('translate(30, 40)');

            Lib.setTranslate(el);
            expect(el.attr('transform')).toBe('translate(0, 0)');

            el.attr('transform', 'translate(0, 0); rotate(30)');
            Lib.setTranslate(el, 30, 40);
            expect(el.attr('transform')).toBe('rotate(30) translate(30, 40)');
>>>>>>> 67c7e736
        });
    });

});<|MERGE_RESOLUTION|>--- conflicted
+++ resolved
@@ -770,7 +770,93 @@
         });
     });
 
-<<<<<<< HEAD
+    describe('getTranslate', function() {
+
+        it('should work with regular DOM elements', function() {
+            var el = document.createElement('div');
+
+            expect(Lib.getTranslate(el)).toEqual({ x: 0, y: 0 });
+
+            el.setAttribute('transform', 'translate(123.45px, 67)');
+            expect(Lib.getTranslate(el)).toEqual({ x: 123.45, y: 67 });
+
+            el.setAttribute('transform', 'translate(123.45)');
+            expect(Lib.getTranslate(el)).toEqual({ x: 123.45, y: 0 });
+
+            el.setAttribute('transform', 'translate(1 2)');
+            expect(Lib.getTranslate(el)).toEqual({ x: 1, y: 2 });
+
+            el.setAttribute('transform', 'translate(1 2); rotate(20deg)');
+            expect(Lib.getTranslate(el)).toEqual({ x: 1, y: 2 });
+
+            el.setAttribute('transform', 'rotate(20deg)');
+            expect(Lib.getTranslate(el)).toEqual({ x: 0, y: 0 });
+        });
+
+        it('should work with d3 elements', function() {
+            var el = d3.select(document.createElement('div'));
+
+            el.attr('transform', 'translate(123.45px, 67)');
+            expect(Lib.getTranslate(el)).toEqual({ x: 123.45, y: 67 });
+
+            el.attr('transform', 'translate(123.45)');
+            expect(Lib.getTranslate(el)).toEqual({ x: 123.45, y: 0 });
+
+            el.attr('transform', 'translate(1 2)');
+            expect(Lib.getTranslate(el)).toEqual({ x: 1, y: 2 });
+
+            el.attr('transform', 'translate(1 2); rotate(20)');
+            expect(Lib.getTranslate(el)).toEqual({ x: 1, y: 2 });
+
+            el.attr('transform', 'rotate(20)');
+            expect(Lib.getTranslate(el)).toEqual({ x: 0, y: 0 });
+        });
+
+    });
+
+    describe('setTranslate', function() {
+
+        it('should work with regular DOM elements', function() {
+            var el = document.createElement('div');
+
+            Lib.setTranslate(el, 5);
+            expect(el.getAttribute('transform')).toBe('translate(5, 0)');
+
+            Lib.setTranslate(el, 10, 20);
+            expect(el.getAttribute('transform')).toBe('translate(10, 20)');
+
+            Lib.setTranslate(el, 30, 40);
+            expect(el.getAttribute('transform')).toBe('translate(30, 40)');
+
+            Lib.setTranslate(el);
+            expect(el.getAttribute('transform')).toBe('translate(0, 0)');
+
+            el.setAttribute('transform', 'translate(0, 0); rotate(30)');
+            Lib.setTranslate(el, 30, 40);
+            expect(el.getAttribute('transform')).toBe('rotate(30) translate(30, 40)');
+        });
+
+        it('should work with d3 elements', function() {
+            var el = d3.select(document.createElement('div'));
+
+            Lib.setTranslate(el, 5);
+            expect(el.attr('transform')).toBe('translate(5, 0)');
+
+            Lib.setTranslate(el, 10, 20);
+            expect(el.attr('transform')).toBe('translate(10, 20)');
+
+            Lib.setTranslate(el, 30, 40);
+            expect(el.attr('transform')).toBe('translate(30, 40)');
+
+            Lib.setTranslate(el);
+            expect(el.attr('transform')).toBe('translate(0, 0)');
+
+            el.attr('transform', 'translate(0, 0); rotate(30)');
+            Lib.setTranslate(el, 30, 40);
+            expect(el.attr('transform')).toBe('rotate(30) translate(30, 40)');
+        });
+    });
+
     describe('fillUnique', function() {
 
         beforeEach(function() {
@@ -808,93 +894,7 @@
 
             Lib.fillUnique(this.array, this.obj);
             expect(this.array).toEqual(['a', 'b', 'c', { a: 'A' }]);
-=======
-    describe('getTranslate', function() {
-
-        it('should work with regular DOM elements', function() {
-            var el = document.createElement('div');
-
-            expect(Lib.getTranslate(el)).toEqual({ x: 0, y: 0 });
-
-            el.setAttribute('transform', 'translate(123.45px, 67)');
-            expect(Lib.getTranslate(el)).toEqual({ x: 123.45, y: 67 });
-
-            el.setAttribute('transform', 'translate(123.45)');
-            expect(Lib.getTranslate(el)).toEqual({ x: 123.45, y: 0 });
-
-            el.setAttribute('transform', 'translate(1 2)');
-            expect(Lib.getTranslate(el)).toEqual({ x: 1, y: 2 });
-
-            el.setAttribute('transform', 'translate(1 2); rotate(20deg)');
-            expect(Lib.getTranslate(el)).toEqual({ x: 1, y: 2 });
-
-            el.setAttribute('transform', 'rotate(20deg)');
-            expect(Lib.getTranslate(el)).toEqual({ x: 0, y: 0 });
-        });
-
-        it('should work with d3 elements', function() {
-            var el = d3.select(document.createElement('div'));
-
-            el.attr('transform', 'translate(123.45px, 67)');
-            expect(Lib.getTranslate(el)).toEqual({ x: 123.45, y: 67 });
-
-            el.attr('transform', 'translate(123.45)');
-            expect(Lib.getTranslate(el)).toEqual({ x: 123.45, y: 0 });
-
-            el.attr('transform', 'translate(1 2)');
-            expect(Lib.getTranslate(el)).toEqual({ x: 1, y: 2 });
-
-            el.attr('transform', 'translate(1 2); rotate(20)');
-            expect(Lib.getTranslate(el)).toEqual({ x: 1, y: 2 });
-
-            el.attr('transform', 'rotate(20)');
-            expect(Lib.getTranslate(el)).toEqual({ x: 0, y: 0 });
-        });
-
-    });
-
-    describe('setTranslate', function() {
-
-        it('should work with regular DOM elements', function() {
-            var el = document.createElement('div');
-
-            Lib.setTranslate(el, 5);
-            expect(el.getAttribute('transform')).toBe('translate(5, 0)');
-
-            Lib.setTranslate(el, 10, 20);
-            expect(el.getAttribute('transform')).toBe('translate(10, 20)');
-
-            Lib.setTranslate(el, 30, 40);
-            expect(el.getAttribute('transform')).toBe('translate(30, 40)');
-
-            Lib.setTranslate(el);
-            expect(el.getAttribute('transform')).toBe('translate(0, 0)');
-
-            el.setAttribute('transform', 'translate(0, 0); rotate(30)');
-            Lib.setTranslate(el, 30, 40);
-            expect(el.getAttribute('transform')).toBe('rotate(30) translate(30, 40)');
-        });
-
-        it('should work with d3 elements', function() {
-            var el = d3.select(document.createElement('div'));
-
-            Lib.setTranslate(el, 5);
-            expect(el.attr('transform')).toBe('translate(5, 0)');
-
-            Lib.setTranslate(el, 10, 20);
-            expect(el.attr('transform')).toBe('translate(10, 20)');
-
-            Lib.setTranslate(el, 30, 40);
-            expect(el.attr('transform')).toBe('translate(30, 40)');
-
-            Lib.setTranslate(el);
-            expect(el.attr('transform')).toBe('translate(0, 0)');
-
-            el.attr('transform', 'translate(0, 0); rotate(30)');
-            Lib.setTranslate(el, 30, 40);
-            expect(el.attr('transform')).toBe('rotate(30) translate(30, 40)');
->>>>>>> 67c7e736
-        });
-    });
-
+
+        });
+    });
 });