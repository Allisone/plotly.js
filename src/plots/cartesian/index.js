--- conflicted
+++ resolved
@@ -214,18 +214,12 @@
 }
 
 exports.clean = function(newFullData, newFullLayout, oldFullData, oldFullLayout) {
-<<<<<<< HEAD
-    var oldModules = oldFullLayout._modules || [],
-        newModules = newFullLayout._modules || [];
-
-    var hadScatter, hasScatter, hadOHLC, hasOHLC, hadGl, hasGl, i, oldPlots, ids, subplotInfo, moduleName;
-
-=======
     var oldModules = oldFullLayout._modules || [];
     var newModules = newFullLayout._modules || [];
     var oldPlots = oldFullLayout._plots || {};
 
     var hadScatter, hasScatter;
+    var hadOHLC, hasOHLC;
     var hadGl, hasGl;
     var i, k, subplotInfo, moduleName;
 
@@ -238,7 +232,6 @@
             if(subplotInfo.plotgroup) subplotInfo.plotgroup.remove();
         }
     }
->>>>>>> b9388428
 
     for(i = 0; i < oldModules.length; i++) {
         moduleName = oldModules[i].name;
@@ -254,33 +247,19 @@
         else if(moduleName === 'ohlc') hasOHLC = true;
     }
 
-<<<<<<< HEAD
-    oldPlots = oldFullLayout._plots;
     var layersToEmpty = [];
     if(hadScatter && !hasScatter) layersToEmpty.push('g.scatterlayer');
     if(hadOHLC && !hasOHLC) layersToEmpty.push('g.ohlclayer');
 
     if(layersToEmpty.length) {
-        ids = Object.keys(oldPlots || {});
-
         for(var layeri = 0; layeri < layersToEmpty.length; layeri++) {
-            for(i = 0; i < ids.length; i++) {
-                subplotInfo = oldPlots[ids[i]];
-
+            for(k in oldPlots) {
+                subplotInfo = oldPlots[k];
                 if(subplotInfo.plot) {
                     subplotInfo.plot.select(layersToEmpty[layeri])
                         .selectAll('g.trace')
                         .remove();
                 }
-=======
-    if(hadScatter && !hasScatter) {
-        for(k in oldPlots) {
-            subplotInfo = oldPlots[k];
-            if(subplotInfo.plot) {
-                subplotInfo.plot.select('g.scatterlayer')
-                    .selectAll('g.trace')
-                    .remove();
->>>>>>> b9388428
             }
 
             oldFullLayout._infolayer.selectAll('g.rangeslider-container')
@@ -291,15 +270,8 @@
     }
 
     if(hadGl && !hasGl) {
-<<<<<<< HEAD
-        ids = Object.keys(oldPlots || {});
-
-        for(i = 0; i < ids.length; i++) {
-            subplotInfo = oldPlots[ids[i]];
-=======
         for(k in oldPlots) {
             subplotInfo = oldPlots[k];
->>>>>>> b9388428
 
             if(subplotInfo._scene) {
                 subplotInfo._scene.destroy();
