/**
* Copyright 2012-2019, Plotly, Inc.
* All rights reserved.
*
* This source code is licensed under the MIT license found in the
* LICENSE file in the root directory of this source tree.
*/


'use strict';


var d3 = require('d3');
var isNumeric = require('fast-isnumeric');
var hasHover = require('has-hover');

var Lib = require('../lib');
var nestedProperty = Lib.nestedProperty;

var Events = require('../lib/events');
var Queue = require('../lib/queue');

var Registry = require('../registry');
var PlotSchema = require('./plot_schema');
var Plots = require('../plots/plots');
var Polar = require('../plots/polar/legacy');

var Axes = require('../plots/cartesian/axes');
var Drawing = require('../components/drawing');
var Color = require('../components/color');
var connectColorbar = require('../components/colorbar/connect');
var initInteractions = require('../plots/cartesian/graph_interact').initInteractions;
var xmlnsNamespaces = require('../constants/xmlns_namespaces');
var svgTextUtils = require('../lib/svg_text_utils');
var clearSelect = require('../plots/cartesian/select').clearSelect;

var dfltConfig = require('./plot_config').dfltConfig;
var manageArrays = require('./manage_arrays');
var helpers = require('./helpers');
var subroutines = require('./subroutines');
var editTypes = require('./edit_types');

var AX_NAME_PATTERN = require('../plots/cartesian/constants').AX_NAME_PATTERN;

var numericNameWarningCount = 0;
var numericNameWarningCountLimit = 5;

/**
 * Main plot-creation function
 *
 * @param {string id or DOM element} gd
 *      the id or DOM element of the graph container div
 * @param {array of objects} data
 *      array of traces, containing the data and display information for each trace
 * @param {object} layout
 *      object describing the overall display of the plot,
 *      all the stuff that doesn't pertain to any individual trace
 * @param {object} config
 *      configuration options (see ./plot_config.js for more info)
 *
 * OR
 *
 * @param {string id or DOM element} gd
 *      the id or DOM element of the graph container div
 * @param {object} figure
 *      object containing `data`, `layout`, `config`, and `frames` members
 *
 */
exports.plot = function(gd, data, layout, config) {
    var frames;

    gd = Lib.getGraphDiv(gd);

    // Events.init is idempotent and bails early if gd has already been init'd
    Events.init(gd);

    if(Lib.isPlainObject(data)) {
        var obj = data;
        data = obj.data;
        layout = obj.layout;
        config = obj.config;
        frames = obj.frames;
    }

    var okToPlot = Events.triggerHandler(gd, 'plotly_beforeplot', [data, layout, config]);
    if(okToPlot === false) return Promise.reject();

    // if there's no data or layout, and this isn't yet a plotly plot
    // container, log a warning to help plotly.js users debug
    if(!data && !layout && !Lib.isPlotDiv(gd)) {
        Lib.warn('Calling Plotly.plot as if redrawing ' +
            'but this container doesn\'t yet have a plot.', gd);
    }

    function addFrames() {
        if(frames) {
            return exports.addFrames(gd, frames);
        }
    }

    // transfer configuration options to gd until we move over to
    // a more OO like model
    setPlotContext(gd, config);

    if(!layout) layout = {};

    // hook class for plots main container (in case of plotly.js
    // this won't be #embedded-graph or .js-tab-contents)
    d3.select(gd).classed('js-plotly-plot', true);

    // off-screen getBoundingClientRect testing space,
    // in #js-plotly-tester (and stored as Drawing.tester)
    // so we can share cached text across tabs
    Drawing.makeTester();

    // collect promises for any async actions during plotting
    // any part of the plotting code can push to gd._promises, then
    // before we move to the next step, we check that they're all
    // complete, and empty out the promise list again.
    if(!Array.isArray(gd._promises)) gd._promises = [];

    var graphWasEmpty = ((gd.data || []).length === 0 && Array.isArray(data));

    // if there is already data on the graph, append the new data
    // if you only want to redraw, pass a non-array for data
    if(Array.isArray(data)) {
        helpers.cleanData(data);

        if(graphWasEmpty) gd.data = data;
        else gd.data.push.apply(gd.data, data);

        // for routines outside graph_obj that want a clean tab
        // (rather than appending to an existing one) gd.empty
        // is used to determine whether to make a new tab
        gd.empty = false;
    }

    if(!gd.layout || graphWasEmpty) gd.layout = helpers.cleanLayout(layout);

    // if the user is trying to drag the axes, allow new data and layout
    // to come in but don't allow a replot.
    if(gd._dragging && !gd._transitioning) {
        // signal to drag handler that after everything else is done
        // we need to replot, because something has changed
        gd._replotPending = true;
        return Promise.reject();
    } else {
        // we're going ahead with a replot now
        gd._replotPending = false;
    }

    Plots.supplyDefaults(gd);

    var fullLayout = gd._fullLayout;
    var hasCartesian = fullLayout._has('cartesian');

    // Legacy polar plots
    if(!fullLayout._has('polar') && data && data[0] && data[0].r) {
        Lib.log('Legacy polar charts are deprecated!');
        return plotLegacyPolar(gd, data, layout);
    }

    // so we don't try to re-call Plotly.plot from inside
    // legend and colorbar, if margins changed
    fullLayout._replotting = true;

    // make or remake the framework if we need to
    if(graphWasEmpty) makePlotFramework(gd);

    // polar need a different framework
    if(gd.framework !== makePlotFramework) {
        gd.framework = makePlotFramework;
        makePlotFramework(gd);
    }

    // clear gradient defs on each .plot call, because we know we'll loop through all traces
    Drawing.initGradients(gd);

    // save initial show spikes once per graph
    if(graphWasEmpty) Axes.saveShowSpikeInitial(gd);

    // prepare the data and find the autorange

    // generate calcdata, if we need to
    // to force redoing calcdata, just delete it before calling Plotly.plot
    var recalc = !gd.calcdata || gd.calcdata.length !== (gd._fullData || []).length;
    if(recalc) Plots.doCalcdata(gd);

    // in case it has changed, attach fullData traces to calcdata
    for(var i = 0; i < gd.calcdata.length; i++) {
        gd.calcdata[i][0].trace = gd._fullData[i];
    }

    // make the figure responsive
    if(gd._context.responsive) {
        if(!gd._responsiveChartHandler) {
            // Keep a reference to the resize handler to purge it down the road
            gd._responsiveChartHandler = function() {Plots.resize(gd);};

            // Listen to window resize
            window.addEventListener('resize', gd._responsiveChartHandler);
        }
    } else {
        Lib.clearResponsive(gd);
    }

    /*
     * start async-friendly code - now we're actually drawing things
     */

    var oldmargins = JSON.stringify(fullLayout._size);

    // draw framework first so that margin-pushing
    // components can position themselves correctly
    var drawFrameworkCalls = 0;
    function drawFramework() {
        var basePlotModules = fullLayout._basePlotModules;

        for(var i = 0; i < basePlotModules.length; i++) {
            if(basePlotModules[i].drawFramework) {
                basePlotModules[i].drawFramework(gd);
            }
        }

        if(!fullLayout._glcanvas && fullLayout._has('gl')) {
            fullLayout._glcanvas = fullLayout._glcontainer.selectAll('.gl-canvas').data([{
                key: 'contextLayer',
                context: true,
                pick: false
            }, {
                key: 'focusLayer',
                context: false,
                pick: false
            }, {
                key: 'pickLayer',
                context: false,
                pick: true
            }], function(d) { return d.key; });

            fullLayout._glcanvas.enter().append('canvas')
                .attr('class', function(d) {
                    return 'gl-canvas gl-canvas-' + d.key.replace('Layer', '');
                })
                .style({
                    'position': 'absolute',
                    'top': 0,
                    'left': 0,
                    'overflow': 'visible',
                    'pointer-events': 'none'
                });
        }

        if(fullLayout._glcanvas) {
            fullLayout._glcanvas
                .attr('width', fullLayout.width)
                .attr('height', fullLayout.height);

            var regl = fullLayout._glcanvas.data()[0].regl;
            if(regl) {
                // Unfortunately, this can happen when relayouting to large
                // width/height on some browsers.
                if(Math.floor(fullLayout.width) !== regl._gl.drawingBufferWidth ||
                    Math.floor(fullLayout.height) !== regl._gl.drawingBufferHeight
                 ) {
                    var msg = 'WebGL context buffer and canvas dimensions do not match due to browser/WebGL bug.';
                    if(drawFrameworkCalls) {
                        Lib.error(msg);
                    } else {
                        Lib.log(msg + ' Clearing graph and plotting again.');
                        Plots.cleanPlot([], {}, gd._fullData, fullLayout);
                        Plots.supplyDefaults(gd);
                        fullLayout = gd._fullLayout;
                        Plots.doCalcdata(gd);
                        drawFrameworkCalls++;
                        return drawFramework();
                    }
                }
            }
        }

        if(fullLayout.modebar.orientation === 'h') {
            fullLayout._modebardiv
              .style('height', null)
              .style('width', '100%');
        } else {
            fullLayout._modebardiv
              .style('width', null)
              .style('height', fullLayout.height + 'px');
        }

        return Plots.previousPromises(gd);
    }

    // draw anything that can affect margins.
    function marginPushers() {
        var calcdata = gd.calcdata;
        var i, cd, trace;

        // First reset the list of things that are allowed to change the margins
        // So any deleted traces or components will be wiped out of the
        // automargin calculation.
        // This means *every* margin pusher must be listed here, even if it
        // doesn't actually try to push the margins until later.
        Plots.clearAutoMarginIds(gd);

        subroutines.drawMarginPushers(gd);
        Axes.allowAutoMargin(gd);

        for(i = 0; i < calcdata.length; i++) {
            cd = calcdata[i];
            trace = cd[0].trace;
            var colorbarOpts = trace._module.colorbar;
            if(trace.visible !== true || !colorbarOpts) {
                Plots.autoMargin(gd, 'cb' + trace.uid);
            }
            else connectColorbar(gd, cd, colorbarOpts);
        }

        Plots.doAutoMargin(gd);
        return Plots.previousPromises(gd);
    }

    // in case the margins changed, draw margin pushers again
    function marginPushersAgain() {
        if(JSON.stringify(fullLayout._size) === oldmargins) return;

        return Lib.syncOrAsync([
            marginPushers,
            subroutines.layoutStyles
        ], gd);
    }

    function positionAndAutorange() {
        if(!recalc) {
            doAutoRangeAndConstraints();
            return;
        }

        // TODO: autosize extra for text markers and images
        // see https://github.com/plotly/plotly.js/issues/1111
        return Lib.syncOrAsync([
            Registry.getComponentMethod('shapes', 'calcAutorange'),
            Registry.getComponentMethod('annotations', 'calcAutorange'),
            doAutoRangeAndConstraints
        ], gd);
    }

    function doAutoRangeAndConstraints() {
        if(gd._transitioning) return;

        subroutines.doAutoRangeAndConstraints(gd);

        // store initial ranges *after* enforcing constraints, otherwise
        // we will never look like we're at the initial ranges
        if(graphWasEmpty) Axes.saveRangeInitial(gd);

        // this one is different from shapes/annotations calcAutorange
        // the others incorporate those components into ax._extremes,
        // this one actually sets the ranges in rangesliders.
        Registry.getComponentMethod('rangeslider', 'calcAutorange')(gd);
    }

    // draw ticks, titles, and calculate axis scaling (._b, ._m)
    function drawAxes() {
        return Axes.draw(gd, graphWasEmpty ? '' : 'redraw');
    }

    var seq = [
        Plots.previousPromises,
        addFrames,
        drawFramework,
        marginPushers,
        marginPushersAgain
    ];

    if(hasCartesian) seq.push(positionAndAutorange);

    seq.push(subroutines.layoutStyles);
    if(hasCartesian) seq.push(drawAxes);

    seq.push(
        subroutines.drawData,
        subroutines.finalDraw,
        initInteractions,
        Plots.addLinks,
        Plots.rehover,
        // TODO: doAutoMargin is only needed here for axis automargin, which
        // happens outside of marginPushers where all the other automargins are
        // calculated. Would be much better to separate margin calculations from
        // component drawing - see https://github.com/plotly/plotly.js/issues/2704
        Plots.doAutoMargin,
        Plots.previousPromises
    );

    // even if everything we did was synchronous, return a promise
    // so that the caller doesn't care which route we took
    var plotDone = Lib.syncOrAsync(seq, gd);
    if(!plotDone || !plotDone.then) plotDone = Promise.resolve();

    return plotDone.then(function() {
        emitAfterPlot(gd);
        return gd;
    });
};

function emitAfterPlot(gd) {
    var fullLayout = gd._fullLayout;

    if(fullLayout._redrawFromAutoMarginCount) {
        fullLayout._redrawFromAutoMarginCount--;
    } else {
        gd.emit('plotly_afterplot');
    }
}

exports.setPlotConfig = function setPlotConfig(obj) {
    return Lib.extendFlat(dfltConfig, obj);
};

function setBackground(gd, bgColor) {
    try {
        gd._fullLayout._paper.style('background', bgColor);
    } catch(e) {
        Lib.error(e);
    }
}

function opaqueSetBackground(gd, bgColor) {
    var blend = Color.combine(bgColor, 'white');
    setBackground(gd, blend);
}

function setPlotContext(gd, config) {
    if(!gd._context) {
        gd._context = Lib.extendDeep({}, dfltConfig);

        // stash <base> href, used to make robust clipPath URLs
        var base = d3.select('base');
        gd._context._baseUrl = base.size() && base.attr('href') ?
            window.location.href.split('#')[0] :
            '';
    }

    var context = gd._context;

    var i, keys, key;

    if(config) {
        keys = Object.keys(config);
        for(i = 0; i < keys.length; i++) {
            key = keys[i];
            if(key === 'editable' || key === 'edits') continue;
            if(key in context) {
                if(key === 'setBackground' && config[key] === 'opaque') {
                    context[key] = opaqueSetBackground;
                } else {
                    context[key] = config[key];
                }
            }
        }

        // map plot3dPixelRatio to plotGlPixelRatio for backward compatibility
        if(config.plot3dPixelRatio && !context.plotGlPixelRatio) {
            context.plotGlPixelRatio = context.plot3dPixelRatio;
        }

        // now deal with editable and edits - first editable overrides
        // everything, then edits refines
        var editable = config.editable;
        if(editable !== undefined) {
            // we're not going to *use* context.editable, we're only going to
            // use context.edits... but keep it for the record
            context.editable = editable;

            keys = Object.keys(context.edits);
            for(i = 0; i < keys.length; i++) {
                context.edits[keys[i]] = editable;
            }
        }
        if(config.edits) {
            keys = Object.keys(config.edits);
            for(i = 0; i < keys.length; i++) {
                key = keys[i];
                if(key in context.edits) {
                    context.edits[key] = config.edits[key];
                }
            }
        }

        // not part of the user-facing config options
        context._exportedPlot = config._exportedPlot;
    }

    // staticPlot forces a bunch of others:
    if(context.staticPlot) {
        context.editable = false;
        context.edits = {};
        context.autosizable = false;
        context.scrollZoom = false;
        context.doubleClick = false;
        context.showTips = false;
        context.showLink = false;
        context.displayModeBar = false;
    }

    // make sure hover-only devices have mode bar visible
    if(context.displayModeBar === 'hover' && !hasHover) {
        context.displayModeBar = true;
    }

    // default and fallback for setBackground
    if(context.setBackground === 'transparent' || typeof context.setBackground !== 'function') {
        context.setBackground = setBackground;
    }

    // Check if gd has a specified widht/height to begin with
    context._hasZeroHeight = context._hasZeroHeight || gd.clientHeight === 0;
    context._hasZeroWidth = context._hasZeroWidth || gd.clientWidth === 0;

    // fill context._scrollZoom helper to help manage scrollZoom flaglist
    var szIn = context.scrollZoom;
    var szOut = context._scrollZoom = {};
    if(szIn === true) {
        szOut.cartesian = 1;
        szOut.gl3d = 1;
        szOut.geo = 1;
        szOut.mapbox = 1;
    } else if(typeof szIn === 'string') {
        var parts = szIn.split('+');
        for(i = 0; i < parts.length; i++) {
            szOut[parts[i]] = 1;
        }
    } else if(szIn !== false) {
        szOut.gl3d = 1;
        szOut.geo = 1;
        szOut.mapbox = 1;
    }
}

function plotLegacyPolar(gd, data, layout) {
    // build or reuse the container skeleton
    var plotContainer = d3.select(gd).selectAll('.plot-container')
        .data([0]);
    plotContainer.enter()
        .insert('div', ':first-child')
        .classed('plot-container plotly', true);
    var paperDiv = plotContainer.selectAll('.svg-container')
        .data([0]);
    paperDiv.enter().append('div')
        .classed('svg-container', true)
        .style('position', 'relative');

    // empty it everytime for now
    paperDiv.html('');

    // fulfill gd requirements
    if(data) gd.data = data;
    if(layout) gd.layout = layout;
    Polar.manager.fillLayout(gd);

    // resize canvas
    paperDiv.style({
        width: gd._fullLayout.width + 'px',
        height: gd._fullLayout.height + 'px'
    });

    // instantiate framework
    gd.framework = Polar.manager.framework(gd);

    // plot
    gd.framework({data: gd.data, layout: gd.layout}, paperDiv.node());

    // set undo point
    gd.framework.setUndoPoint();

    // get the resulting svg for extending it
    var polarPlotSVG = gd.framework.svg();

    // editable title
    var opacity = 1;
    var txt = gd._fullLayout.title ? gd._fullLayout.title.text : '';
    if(txt === '' || !txt) opacity = 0;

    var titleLayout = function() {
        this.call(svgTextUtils.convertToTspans, gd);
        // TODO: html/mathjax
        // TODO: center title
    };

    var title = polarPlotSVG.select('.title-group text')
        .call(titleLayout);

    if(gd._context.edits.titleText) {
        var placeholderText = Lib._(gd, 'Click to enter Plot title');
        if(!txt || txt === placeholderText) {
            opacity = 0.2;
            // placeholder is not going through convertToTspans
            // so needs explicit data-unformatted
            title.attr({'data-unformatted': placeholderText})
                .text(placeholderText)
                .style({opacity: opacity})
                .on('mouseover.opacity', function() {
                    d3.select(this).transition().duration(100)
                        .style('opacity', 1);
                })
                .on('mouseout.opacity', function() {
                    d3.select(this).transition().duration(1000)
                        .style('opacity', 0);
                });
        }

        var setContenteditable = function() {
            this.call(svgTextUtils.makeEditable, {gd: gd})
                .on('edit', function(text) {
                    gd.framework({layout: {title: {text: text}}});
                    this.text(text)
                        .call(titleLayout);
                    this.call(setContenteditable);
                })
                .on('cancel', function() {
                    var txt = this.attr('data-unformatted');
                    this.text(txt).call(titleLayout);
                });
        };
        title.call(setContenteditable);
    }

    gd._context.setBackground(gd, gd._fullLayout.paper_bgcolor);
    Plots.addLinks(gd);

    return Promise.resolve();
}

// convenience function to force a full redraw, mostly for use by plotly.js
exports.redraw = function(gd) {
    gd = Lib.getGraphDiv(gd);

    if(!Lib.isPlotDiv(gd)) {
        throw new Error('This element is not a Plotly plot: ' + gd);
    }

    helpers.cleanData(gd.data);
    helpers.cleanLayout(gd.layout);

    gd.calcdata = undefined;
    return exports.plot(gd).then(function() {
        gd.emit('plotly_redraw');
        return gd;
    });
};

/**
 * Convenience function to make idempotent plot option obvious to users.
 *
 * @param gd
 * @param {Object[]} data
 * @param {Object} layout
 * @param {Object} config
 */
exports.newPlot = function(gd, data, layout, config) {
    gd = Lib.getGraphDiv(gd);

    // remove gl contexts
    Plots.cleanPlot([], {}, gd._fullData || [], gd._fullLayout || {});

    Plots.purge(gd);
    return exports.plot(gd, data, layout, config);
};

/**
 * Wrap negative indicies to their positive counterparts.
 *
 * @param {Number[]} indices An array of indices
 * @param {Number} maxIndex The maximum index allowable (arr.length - 1)
 */
function positivifyIndices(indices, maxIndex) {
    var parentLength = maxIndex + 1;
    var positiveIndices = [];
    var i;
    var index;

    for(i = 0; i < indices.length; i++) {
        index = indices[i];
        if(index < 0) {
            positiveIndices.push(parentLength + index);
        } else {
            positiveIndices.push(index);
        }
    }
    return positiveIndices;
}

/**
 * Ensures that an index array for manipulating gd.data is valid.
 *
 * Intended for use with addTraces, deleteTraces, and moveTraces.
 *
 * @param gd
 * @param indices
 * @param arrayName
 */
function assertIndexArray(gd, indices, arrayName) {
    var i,
        index;

    for(i = 0; i < indices.length; i++) {
        index = indices[i];

        // validate that indices are indeed integers
        if(index !== parseInt(index, 10)) {
            throw new Error('all values in ' + arrayName + ' must be integers');
        }

        // check that all indices are in bounds for given gd.data array length
        if(index >= gd.data.length || index < -gd.data.length) {
            throw new Error(arrayName + ' must be valid indices for gd.data.');
        }

        // check that indices aren't repeated
        if(indices.indexOf(index, i + 1) > -1 ||
                index >= 0 && indices.indexOf(-gd.data.length + index) > -1 ||
                index < 0 && indices.indexOf(gd.data.length + index) > -1) {
            throw new Error('each index in ' + arrayName + ' must be unique.');
        }
    }
}

/**
 * Private function used by Plotly.moveTraces to check input args
 *
 * @param gd
 * @param currentIndices
 * @param newIndices
 */
function checkMoveTracesArgs(gd, currentIndices, newIndices) {

    // check that gd has attribute 'data' and 'data' is array
    if(!Array.isArray(gd.data)) {
        throw new Error('gd.data must be an array.');
    }

    // validate currentIndices array
    if(typeof currentIndices === 'undefined') {
        throw new Error('currentIndices is a required argument.');
    } else if(!Array.isArray(currentIndices)) {
        currentIndices = [currentIndices];
    }
    assertIndexArray(gd, currentIndices, 'currentIndices');

    // validate newIndices array if it exists
    if(typeof newIndices !== 'undefined' && !Array.isArray(newIndices)) {
        newIndices = [newIndices];
    }
    if(typeof newIndices !== 'undefined') {
        assertIndexArray(gd, newIndices, 'newIndices');
    }

    // check currentIndices and newIndices are the same length if newIdices exists
    if(typeof newIndices !== 'undefined' && currentIndices.length !== newIndices.length) {
        throw new Error('current and new indices must be of equal length.');
    }

}
/**
 * A private function to reduce the type checking clutter in addTraces.
 *
 * @param gd
 * @param traces
 * @param newIndices
 */
function checkAddTracesArgs(gd, traces, newIndices) {
    var i, value;

    // check that gd has attribute 'data' and 'data' is array
    if(!Array.isArray(gd.data)) {
        throw new Error('gd.data must be an array.');
    }

    // make sure traces exists
    if(typeof traces === 'undefined') {
        throw new Error('traces must be defined.');
    }

    // make sure traces is an array
    if(!Array.isArray(traces)) {
        traces = [traces];
    }

    // make sure each value in traces is an object
    for(i = 0; i < traces.length; i++) {
        value = traces[i];
        if(typeof value !== 'object' || (Array.isArray(value) || value === null)) {
            throw new Error('all values in traces array must be non-array objects');
        }
    }

    // make sure we have an index for each trace
    if(typeof newIndices !== 'undefined' && !Array.isArray(newIndices)) {
        newIndices = [newIndices];
    }
    if(typeof newIndices !== 'undefined' && newIndices.length !== traces.length) {
        throw new Error(
            'if indices is specified, traces.length must equal indices.length'
        );
    }
}

/**
 * A private function to reduce the type checking clutter in spliceTraces.
 * Get all update Properties from gd.data. Validate inputs and outputs.
 * Used by prependTrace and extendTraces
 *
 * @param gd
 * @param update
 * @param indices
 * @param maxPoints
 */
function assertExtendTracesArgs(gd, update, indices, maxPoints) {

    var maxPointsIsObject = Lib.isPlainObject(maxPoints);

    if(!Array.isArray(gd.data)) {
        throw new Error('gd.data must be an array');
    }
    if(!Lib.isPlainObject(update)) {
        throw new Error('update must be a key:value object');
    }

    if(typeof indices === 'undefined') {
        throw new Error('indices must be an integer or array of integers');
    }

    assertIndexArray(gd, indices, 'indices');

    for(var key in update) {

        /*
         * Verify that the attribute to be updated contains as many trace updates
         * as indices. Failure must result in throw and no-op
         */
        if(!Array.isArray(update[key]) || update[key].length !== indices.length) {
            throw new Error('attribute ' + key + ' must be an array of length equal to indices array length');
        }

        /*
         * if maxPoints is an object it must match keys and array lengths of 'update' 1:1
         */
        if(maxPointsIsObject &&
            (!(key in maxPoints) || !Array.isArray(maxPoints[key]) ||
            maxPoints[key].length !== update[key].length)) {
            throw new Error('when maxPoints is set as a key:value object it must contain a 1:1 ' +
                            'corrispondence with the keys and number of traces in the update object');
        }
    }
}

/**
 * A private function to reduce the type checking clutter in spliceTraces.
 *
 * @param {Object|HTMLDivElement} gd
 * @param {Object} update
 * @param {Number[]} indices
 * @param {Number||Object} maxPoints
 * @return {Object[]}
 */
function getExtendProperties(gd, update, indices, maxPoints) {

    var maxPointsIsObject = Lib.isPlainObject(maxPoints);
    var updateProps = [];
    var trace, target, prop, insert, maxp;

    // allow scalar index to represent a single trace position
    if(!Array.isArray(indices)) indices = [indices];

    // negative indices are wrapped around to their positive value. Equivalent to python indexing.
    indices = positivifyIndices(indices, gd.data.length - 1);

    // loop through all update keys and traces and harvest validated data.
    for(var key in update) {

        for(var j = 0; j < indices.length; j++) {

            /*
             * Choose the trace indexed by the indices map argument and get the prop setter-getter
             * instance that references the key and value for this particular trace.
             */
            trace = gd.data[indices[j]];
            prop = nestedProperty(trace, key);

            /*
             * Target is the existing gd.data.trace.dataArray value like "x" or "marker.size"
             * Target must exist as an Array to allow the extend operation to be performed.
             */
            target = prop.get();
            insert = update[key][j];

            if(!Lib.isArrayOrTypedArray(insert)) {
                throw new Error('attribute: ' + key + ' index: ' + j + ' must be an array');
            }
            if(!Lib.isArrayOrTypedArray(target)) {
                throw new Error('cannot extend missing or non-array attribute: ' + key);
            }
            if(target.constructor !== insert.constructor) {
                throw new Error('cannot extend array with an array of a different type: ' + key);
            }

            /*
             * maxPoints may be an object map or a scalar. If object select the key:value, else
             * Use the scalar maxPoints for all key and trace combinations.
             */
            maxp = maxPointsIsObject ? maxPoints[key][j] : maxPoints;

            // could have chosen null here, -1 just tells us to not take a window
            if(!isNumeric(maxp)) maxp = -1;

            /*
             * Wrap the nestedProperty in an object containing required data
             * for lengthening and windowing this particular trace - key combination.
             * Flooring maxp mirrors the behaviour of floats in the Array.slice JSnative function.
             */
            updateProps.push({
                prop: prop,
                target: target,
                insert: insert,
                maxp: Math.floor(maxp)
            });
        }
    }

    // all target and insertion data now validated
    return updateProps;
}

/**
 * A private function to key Extend and Prepend traces DRY
 *
 * @param {Object|HTMLDivElement} gd
 * @param {Object} update
 * @param {Number[]} indices
 * @param {Number||Object} maxPoints
 * @param {Function} updateArray
 * @return {Object}
 */
function spliceTraces(gd, update, indices, maxPoints, updateArray) {
    assertExtendTracesArgs(gd, update, indices, maxPoints);

    var updateProps = getExtendProperties(gd, update, indices, maxPoints);
    var undoUpdate = {};
    var undoPoints = {};

    for(var i = 0; i < updateProps.length; i++) {
        var prop = updateProps[i].prop;
        var maxp = updateProps[i].maxp;

        // return new array and remainder
        var out = updateArray(updateProps[i].target, updateProps[i].insert, maxp);
        prop.set(out[0]);

        // build the inverse update object for the undo operation
        if(!Array.isArray(undoUpdate[prop.astr])) undoUpdate[prop.astr] = [];
        undoUpdate[prop.astr].push(out[1]);

         // build the matching maxPoints undo object containing original trace lengths
        if(!Array.isArray(undoPoints[prop.astr])) undoPoints[prop.astr] = [];
        undoPoints[prop.astr].push(updateProps[i].target.length);
    }

    return {update: undoUpdate, maxPoints: undoPoints};
}

function concatTypedArray(arr0, arr1) {
    var arr2 = new arr0.constructor(arr0.length + arr1.length);
    arr2.set(arr0);
    arr2.set(arr1, arr0.length);
    return arr2;
}

/**
 * extend && prepend traces at indices with update arrays, window trace lengths to maxPoints
 *
 * Extend and Prepend have identical APIs. Prepend inserts an array at the head while Extend
 * inserts an array off the tail. Prepend truncates the tail of the array - counting maxPoints
 * from the head, whereas Extend truncates the head of the array, counting backward maxPoints
 * from the tail.
 *
 * If maxPoints is undefined, nonNumeric, negative or greater than extended trace length no
 * truncation / windowing will be performed. If its zero, well the whole trace is truncated.
 *
 * @param {Object|HTMLDivElement} gd The graph div
 * @param {Object} update The key:array map of target attributes to extend
 * @param {Number|Number[]} indices The locations of traces to be extended
 * @param {Number|Object} [maxPoints] Number of points for trace window after lengthening.
 *
 */
exports.extendTraces = function extendTraces(gd, update, indices, maxPoints) {
    gd = Lib.getGraphDiv(gd);

    function updateArray(target, insert, maxp) {
        var newArray, remainder;

        if(Lib.isTypedArray(target)) {
            if(maxp < 0) {
                var none = new target.constructor(0);
                var both = concatTypedArray(target, insert);

                if(maxp < 0) {
                    newArray = both;
                    remainder = none;
                } else {
                    newArray = none;
                    remainder = both;
                }
            } else {
                newArray = new target.constructor(maxp);
                remainder = new target.constructor(target.length + insert.length - maxp);

                if(maxp === insert.length) {
                    newArray.set(insert);
                    remainder.set(target);
                } else if(maxp < insert.length) {
                    var numberOfItemsFromInsert = insert.length - maxp;

                    newArray.set(insert.subarray(numberOfItemsFromInsert));
                    remainder.set(target);
                    remainder.set(insert.subarray(0, numberOfItemsFromInsert), target.length);
                } else {
                    var numberOfItemsFromTarget = maxp - insert.length;
                    var targetBegin = target.length - numberOfItemsFromTarget;

                    newArray.set(target.subarray(targetBegin));
                    newArray.set(insert, numberOfItemsFromTarget);
                    remainder.set(target.subarray(0, targetBegin));
                }
            }
        } else {
            newArray = target.concat(insert);
            remainder = (maxp >= 0 && maxp < newArray.length) ?
                newArray.splice(0, newArray.length - maxp) :
                [];
        }

        return [newArray, remainder];
    }

    var undo = spliceTraces(gd, update, indices, maxPoints, updateArray);
    var promise = exports.redraw(gd);
    var undoArgs = [gd, undo.update, indices, undo.maxPoints];
    Queue.add(gd, exports.prependTraces, undoArgs, extendTraces, arguments);

    return promise;
};

exports.prependTraces = function prependTraces(gd, update, indices, maxPoints) {
    gd = Lib.getGraphDiv(gd);

    function updateArray(target, insert, maxp) {
        var newArray, remainder;

        if(Lib.isTypedArray(target)) {
            if(maxp <= 0) {
                var none = new target.constructor(0);
                var both = concatTypedArray(insert, target);

                if(maxp < 0) {
                    newArray = both;
                    remainder = none;
                } else {
                    newArray = none;
                    remainder = both;
                }
            } else {
                newArray = new target.constructor(maxp);
                remainder = new target.constructor(target.length + insert.length - maxp);

                if(maxp === insert.length) {
                    newArray.set(insert);
                    remainder.set(target);
                } else if(maxp < insert.length) {
                    var numberOfItemsFromInsert = insert.length - maxp;

                    newArray.set(insert.subarray(0, numberOfItemsFromInsert));
                    remainder.set(insert.subarray(numberOfItemsFromInsert));
                    remainder.set(target, numberOfItemsFromInsert);
                } else {
                    var numberOfItemsFromTarget = maxp - insert.length;

                    newArray.set(insert);
                    newArray.set(target.subarray(0, numberOfItemsFromTarget), insert.length);
                    remainder.set(target.subarray(numberOfItemsFromTarget));
                }
            }
        } else {
            newArray = insert.concat(target);
            remainder = (maxp >= 0 && maxp < newArray.length) ?
                newArray.splice(maxp, newArray.length) :
                [];
        }

        return [newArray, remainder];
    }

    var undo = spliceTraces(gd, update, indices, maxPoints, updateArray);
    var promise = exports.redraw(gd);
    var undoArgs = [gd, undo.update, indices, undo.maxPoints];
    Queue.add(gd, exports.extendTraces, undoArgs, prependTraces, arguments);

    return promise;
};

/**
 * Add data traces to an existing graph div.
 *
 * @param {Object|HTMLDivElement} gd The graph div
 * @param {Object[]} gd.data The array of traces we're adding to
 * @param {Object[]|Object} traces The object or array of objects to add
 * @param {Number[]|Number} [newIndices=[gd.data.length]] Locations to add traces
 *
 */
exports.addTraces = function addTraces(gd, traces, newIndices) {
    gd = Lib.getGraphDiv(gd);

    var currentIndices = [];
    var undoFunc = exports.deleteTraces;
    var redoFunc = addTraces;
    var undoArgs = [gd, currentIndices];
    var redoArgs = [gd, traces];  // no newIndices here
    var i;
    var promise;

    // all validation is done elsewhere to remove clutter here
    checkAddTracesArgs(gd, traces, newIndices);

    // make sure traces is an array
    if(!Array.isArray(traces)) {
        traces = [traces];
    }

    // make sure traces do not repeat existing ones
    traces = traces.map(function(trace) {
        return Lib.extendFlat({}, trace);
    });

    helpers.cleanData(traces);

    // add the traces to gd.data (no redrawing yet!)
    for(i = 0; i < traces.length; i++) {
        gd.data.push(traces[i]);
    }

    // to continue, we need to call moveTraces which requires currentIndices
    for(i = 0; i < traces.length; i++) {
        currentIndices.push(-traces.length + i);
    }

    // if the user didn't define newIndices, they just want the traces appended
    // i.e., we can simply redraw and be done
    if(typeof newIndices === 'undefined') {
        promise = exports.redraw(gd);
        Queue.add(gd, undoFunc, undoArgs, redoFunc, redoArgs);
        return promise;
    }

    // make sure indices is property defined
    if(!Array.isArray(newIndices)) {
        newIndices = [newIndices];
    }

    try {

        // this is redundant, but necessary to not catch later possible errors!
        checkMoveTracesArgs(gd, currentIndices, newIndices);
    }
    catch(error) {

        // something went wrong, reset gd to be safe and rethrow error
        gd.data.splice(gd.data.length - traces.length, traces.length);
        throw error;
    }

    // if we're here, the user has defined specific places to place the new traces
    // this requires some extra work that moveTraces will do
    Queue.startSequence(gd);
    Queue.add(gd, undoFunc, undoArgs, redoFunc, redoArgs);
    promise = exports.moveTraces(gd, currentIndices, newIndices);
    Queue.stopSequence(gd);
    return promise;
};

/**
 * Delete traces at `indices` from gd.data array.
 *
 * @param {Object|HTMLDivElement} gd The graph div
 * @param {Object[]} gd.data The array of traces we're removing from
 * @param {Number|Number[]} indices The indices
 */
exports.deleteTraces = function deleteTraces(gd, indices) {
    gd = Lib.getGraphDiv(gd);

    var traces = [];
    var undoFunc = exports.addTraces;
    var redoFunc = deleteTraces;
    var undoArgs = [gd, traces, indices];
    var redoArgs = [gd, indices];
    var i;
    var deletedTrace;

    // make sure indices are defined
    if(typeof indices === 'undefined') {
        throw new Error('indices must be an integer or array of integers.');
    } else if(!Array.isArray(indices)) {
        indices = [indices];
    }
    assertIndexArray(gd, indices, 'indices');

    // convert negative indices to positive indices
    indices = positivifyIndices(indices, gd.data.length - 1);

    // we want descending here so that splicing later doesn't affect indexing
    indices.sort(Lib.sorterDes);
    for(i = 0; i < indices.length; i += 1) {
        deletedTrace = gd.data.splice(indices[i], 1)[0];
        traces.push(deletedTrace);
    }

    var promise = exports.redraw(gd);
    Queue.add(gd, undoFunc, undoArgs, redoFunc, redoArgs);

    return promise;
};

/**
 * Move traces at currentIndices array to locations in newIndices array.
 *
 * If newIndices is omitted, currentIndices will be moved to the end. E.g.,
 * these are equivalent:
 *
 * Plotly.moveTraces(gd, [1, 2, 3], [-3, -2, -1])
 * Plotly.moveTraces(gd, [1, 2, 3])
 *
 * @param {Object|HTMLDivElement} gd The graph div
 * @param {Object[]} gd.data The array of traces we're removing from
 * @param {Number|Number[]} currentIndices The locations of traces to be moved
 * @param {Number|Number[]} [newIndices] The locations to move traces to
 *
 * Example calls:
 *
 *      // move trace i to location x
 *      Plotly.moveTraces(gd, i, x)
 *
 *      // move trace i to end of array
 *      Plotly.moveTraces(gd, i)
 *
 *      // move traces i, j, k to end of array (i != j != k)
 *      Plotly.moveTraces(gd, [i, j, k])
 *
 *      // move traces [i, j, k] to [x, y, z] (i != j != k) (x != y != z)
 *      Plotly.moveTraces(gd, [i, j, k], [x, y, z])
 *
 *      // reorder all traces (assume there are 5--a, b, c, d, e)
 *      Plotly.moveTraces(gd, [b, d, e, a, c])  // same as 'move to end'
 */
exports.moveTraces = function moveTraces(gd, currentIndices, newIndices) {
    gd = Lib.getGraphDiv(gd);

    var newData = [];
    var movingTraceMap = [];
    var undoFunc = moveTraces;
    var redoFunc = moveTraces;
    var undoArgs = [gd, newIndices, currentIndices];
    var redoArgs = [gd, currentIndices, newIndices];
    var i;

    // to reduce complexity here, check args elsewhere
    // this throws errors where appropriate
    checkMoveTracesArgs(gd, currentIndices, newIndices);

    // make sure currentIndices is an array
    currentIndices = Array.isArray(currentIndices) ? currentIndices : [currentIndices];

    // if undefined, define newIndices to point to the end of gd.data array
    if(typeof newIndices === 'undefined') {
        newIndices = [];
        for(i = 0; i < currentIndices.length; i++) {
            newIndices.push(-currentIndices.length + i);
        }
    }

    // make sure newIndices is an array if it's user-defined
    newIndices = Array.isArray(newIndices) ? newIndices : [newIndices];

    // convert negative indices to positive indices (they're the same length)
    currentIndices = positivifyIndices(currentIndices, gd.data.length - 1);
    newIndices = positivifyIndices(newIndices, gd.data.length - 1);

    // at this point, we've coerced the index arrays into predictable forms

    // get the traces that aren't being moved around
    for(i = 0; i < gd.data.length; i++) {

        // if index isn't in currentIndices, include it in ignored!
        if(currentIndices.indexOf(i) === -1) {
            newData.push(gd.data[i]);
        }
    }

    // get a mapping of indices to moving traces
    for(i = 0; i < currentIndices.length; i++) {
        movingTraceMap.push({newIndex: newIndices[i], trace: gd.data[currentIndices[i]]});
    }

    // reorder this mapping by newIndex, ascending
    movingTraceMap.sort(function(a, b) {
        return a.newIndex - b.newIndex;
    });

    // now, add the moving traces back in, in order!
    for(i = 0; i < movingTraceMap.length; i += 1) {
        newData.splice(movingTraceMap[i].newIndex, 0, movingTraceMap[i].trace);
    }

    gd.data = newData;

    var promise = exports.redraw(gd);
    Queue.add(gd, undoFunc, undoArgs, redoFunc, redoArgs);

    return promise;
};

/**
 * restyle: update trace attributes of an existing plot
 *
 * Can be called two ways.
 *
 * Signature 1:
 * @param {String | HTMLDivElement} gd
 *  the id or DOM element of the graph container div
 * @param {String} astr
 *  attribute string (like `'marker.symbol'`) to update
 * @param {*} val
 *  value to give this attribute
 * @param {Number[] | Number} [traces]
 *  integer or array of integers for the traces to alter (all if omitted)
 *
 * Signature 2:
 * @param {String | HTMLDivElement} gd
 *  (as in signature 1)
 * @param {Object} aobj
 *  attribute object `{astr1: val1, astr2: val2 ...}`
 *  allows setting multiple attributes simultaneously
 * @param {Number[] | Number} [traces]
 *  (as in signature 1)
 *
 * `val` (or `val1`, `val2` ... in the object form) can be an array,
 * to apply different values to each trace.
 *
 * If the array is too short, it will wrap around (useful for
 * style files that want to specify cyclical default values).
 */
function restyle(gd, astr, val, _traces) {
    gd = Lib.getGraphDiv(gd);
    helpers.clearPromiseQueue(gd);

    var aobj = {};
    if(typeof astr === 'string') aobj[astr] = val;
    else if(Lib.isPlainObject(astr)) {
        // the 3-arg form
        aobj = Lib.extendFlat({}, astr);
        if(_traces === undefined) _traces = val;
    }
    else {
        Lib.warn('Restyle fail.', astr, val, _traces);
        return Promise.reject();
    }

    if(Object.keys(aobj).length) gd.changed = true;

    var traces = helpers.coerceTraceIndices(gd, _traces);

    var specs = _restyle(gd, aobj, traces);
    var flags = specs.flags;

    // clear calcdata and/or axis types if required so they get regenerated
    if(flags.calc) gd.calcdata = undefined;
    if(flags.clearAxisTypes) helpers.clearAxisTypes(gd, traces, {});

    // fill in redraw sequence
    var seq = [];

    if(flags.fullReplot) {
        seq.push(exports.plot);
    } else {
        seq.push(Plots.previousPromises);

        // maybe only call Plots.supplyDataDefaults in the splom case,
        // to skip over long and slow axes defaults
        Plots.supplyDefaults(gd);

        if(flags.markerSize) {
            Plots.doCalcdata(gd);
            addAxRangeSequence(seq);

            // TODO
            // if all axes have autorange:false, then
            // proceed to subroutines.doTraceStyle(),
            // otherwise we must go through addAxRangeSequence,
            // which in general must redraws 'all' axes
        }

        if(flags.style) seq.push(subroutines.doTraceStyle);
        if(flags.colorbars) seq.push(subroutines.doColorBars);

        seq.push(emitAfterPlot);
    }

    seq.push(Plots.rehover);

    Queue.add(gd,
        restyle, [gd, specs.undoit, specs.traces],
        restyle, [gd, specs.redoit, specs.traces]
    );

    var plotDone = Lib.syncOrAsync(seq, gd);
    if(!plotDone || !plotDone.then) plotDone = Promise.resolve();

    return plotDone.then(function() {
        gd.emit('plotly_restyle', specs.eventData);
        return gd;
    });
}
exports.restyle = restyle;

// for undo: undefined initial vals must be turned into nulls
// so that we unset rather than ignore them
function undefinedToNull(val) {
    if(val === undefined) return null;
    return val;
}

/**
 * Factory function to wrap nestedProperty with GUI edits if necessary
 * with GUI edits we add an optional prefix to the nestedProperty constructor
 * to prepend to the attribute string in the preGUI store.
 */
function makeNP(preGUI, guiEditFlag) {
    if(!guiEditFlag) return nestedProperty;

    return function(container, attr, prefix) {
        var np = nestedProperty(container, attr);
        var npSet = np.set;
        np.set = function(val) {
            var fullAttr = (prefix || '') + attr;
            storeCurrent(fullAttr, np.get(), val, preGUI);
            npSet(val);
        };
        return np;
    };
}

function storeCurrent(attr, val, newVal, preGUI) {
    if(Array.isArray(val) || Array.isArray(newVal)) {
        var arrayVal = Array.isArray(val) ? val : [];
        var arrayNew = Array.isArray(newVal) ? newVal : [];
        var maxLen = Math.max(arrayVal.length, arrayNew.length);
        for(var i = 0; i < maxLen; i++) {
            storeCurrent(attr + '[' + i + ']', arrayVal[i], arrayNew[i], preGUI);
        }
    }
    else if(Lib.isPlainObject(val) || Lib.isPlainObject(newVal)) {
        var objVal = Lib.isPlainObject(val) ? val : {};
        var objNew = Lib.isPlainObject(newVal) ? newVal : {};
        var objBoth = Lib.extendFlat({}, objVal, objNew);
        for(var key in objBoth) {
            storeCurrent(attr + '.' + key, objVal[key], objNew[key], preGUI);
        }
    }
    else if(preGUI[attr] === undefined) {
        preGUI[attr] = undefinedToNull(val);
    }
}

/**
 * storeDirectGUIEdit: for routines that skip restyle/relayout and mock it
 * by emitting a plotly_restyle or plotly_relayout event, this routine
 * keeps track of the initial state in _preGUI for use by uirevision
 * Does *not* apply these changes to data/layout - that's the responsibility
 * of the calling routine.
 *
 * @param {object} container: the input attributes container (eg `layout` or a `trace`)
 * @param {object} preGUI: where original values should be stored, either
 *     `layout._preGUI` or `layout._tracePreGUI[uid]`
 * @param {object} edits: the {attr: val} object as normally passed to `relayout` etc
 */
exports._storeDirectGUIEdit = function(container, preGUI, edits) {
    for(var attr in edits) {
        var np = nestedProperty(container, attr);
        storeCurrent(attr, np.get(), edits[attr], preGUI);
    }
};

function _restyle(gd, aobj, traces) {
    var fullLayout = gd._fullLayout;
    var fullData = gd._fullData;
    var data = gd.data;
    var guiEditFlag = fullLayout._guiEditing;
    var layoutNP = makeNP(fullLayout._preGUI, guiEditFlag);
    var eventData = Lib.extendDeepAll({}, aobj);
    var i;

    cleanDeprecatedAttributeKeys(aobj);

    // initialize flags
    var flags = editTypes.traceFlags();

    // copies of the change (and previous values of anything affected)
    // for the undo / redo queue
    var redoit = {};
    var undoit = {};
    var axlist;

    // make a new empty vals array for undoit
    function a0() { return traces.map(function() { return undefined; }); }

    // for autoranging multiple axes
    function addToAxlist(axid) {
        var axName = Axes.id2name(axid);
        if(axlist.indexOf(axName) === -1) axlist.push(axName);
    }

    function autorangeAttr(axName) { return 'LAYOUT' + axName + '.autorange'; }

    function rangeAttr(axName) { return 'LAYOUT' + axName + '.range'; }

    function getFullTrace(traceIndex) {
        // usually fullData maps 1:1 onto data, but with groupby transforms
        // the fullData index can be greater. Take the *first* matching trace.
        for(var j = traceIndex; j < fullData.length; j++) {
            if(fullData[j]._input === data[traceIndex]) return fullData[j];
        }
        // should never get here - and if we *do* it should cause an error
        // later on undefined fullTrace is passed to nestedProperty.
    }

    // for attrs that interact (like scales & autoscales), save the
    // old vals before making the change
    // val=undefined will not set a value, just record what the value was.
    // val=null will delete the attribute
    // attr can be an array to set several at once (all to the same val)
    function doextra(attr, val, i) {
        if(Array.isArray(attr)) {
            attr.forEach(function(a) { doextra(a, val, i); });
            return;
        }
        // quit if explicitly setting this elsewhere
        if(attr in aobj || helpers.hasParent(aobj, attr)) return;

        var extraparam;
        if(attr.substr(0, 6) === 'LAYOUT') {
            extraparam = layoutNP(gd.layout, attr.replace('LAYOUT', ''));
        } else {
            var tracei = traces[i];
            var preGUI = fullLayout._tracePreGUI[getFullTrace(tracei)._fullInput.uid];
            extraparam = makeNP(preGUI, guiEditFlag)(data[tracei], attr);
        }

        if(!(attr in undoit)) {
            undoit[attr] = a0();
        }
        if(undoit[attr][i] === undefined) {
            undoit[attr][i] = undefinedToNull(extraparam.get());
        }
        if(val !== undefined) {
            extraparam.set(val);
        }
    }

    function allBins(binAttr) {
        return function(j) {
            return fullData[j][binAttr];
        };
    }

    function arrayBins(binAttr) {
        return function(vij, j) {
            return vij === false ? fullData[traces[j]][binAttr] : null;
        };
    }

    // now make the changes to gd.data (and occasionally gd.layout)
    // and figure out what kind of graphics update we need to do
    for(var ai in aobj) {
        if(helpers.hasParent(aobj, ai)) {
            throw new Error('cannot set ' + ai + ' and a parent attribute simultaneously');
        }

        var vi = aobj[ai];
        var cont;
        var contFull;
        var param;
        var oldVal;
        var newVal;
        var valObject;

        // Backward compatibility shim for turning histogram autobin on,
        // or freezing previous autobinned values.
        // Replace obsolete `autobin(x|y): true` with `(x|y)bins: null`
        // and `autobin(x|y): false` with the `(x|y)bins` in `fullData`
        if(ai === 'autobinx' || ai === 'autobiny') {
            ai = ai.charAt(ai.length - 1) + 'bins';
            if(Array.isArray(vi)) vi = vi.map(arrayBins(ai));
            else if(vi === false) vi = traces.map(allBins(ai));
            else vi = null;
        }

        redoit[ai] = vi;

        if(ai.substr(0, 6) === 'LAYOUT') {
            param = layoutNP(gd.layout, ai.replace('LAYOUT', ''));
            undoit[ai] = [undefinedToNull(param.get())];
            // since we're allowing val to be an array, allow it here too,
            // even though that's meaningless
            param.set(Array.isArray(vi) ? vi[0] : vi);
            // ironically, the layout attrs in restyle only require replot,
            // not relayout
            flags.calc = true;
            continue;
        }

        // set attribute in gd.data
        undoit[ai] = a0();
        for(i = 0; i < traces.length; i++) {
            cont = data[traces[i]];
            contFull = getFullTrace(traces[i]);
            var preGUI = fullLayout._tracePreGUI[contFull._fullInput.uid];
            param = makeNP(preGUI, guiEditFlag)(cont, ai);
            oldVal = param.get();
            newVal = Array.isArray(vi) ? vi[i % vi.length] : vi;

            if(newVal === undefined) continue;

            var finalPart = param.parts[param.parts.length - 1];
            var prefix = ai.substr(0, ai.length - finalPart.length - 1);
            var prefixDot = prefix ? prefix + '.' : '';
            var innerContFull = prefix ?
                nestedProperty(contFull, prefix).get() : contFull;

            valObject = PlotSchema.getTraceValObject(contFull, param.parts);

            if(valObject && valObject.impliedEdits && newVal !== null) {
                for(var impliedKey in valObject.impliedEdits) {
                    doextra(Lib.relativeAttr(ai, impliedKey), valObject.impliedEdits[impliedKey], i);
                }
            }

            // changing colorbar size modes,
            // make the resulting size not change
            // note that colorbar fractional sizing is based on the
            // original plot size, before anything (like a colorbar)
            // increases the margins
            else if((finalPart === 'thicknessmode' || finalPart === 'lenmode') &&
                    oldVal !== newVal &&
                    (newVal === 'fraction' || newVal === 'pixels') &&
                    innerContFull
            ) {
                var gs = fullLayout._size;
                var orient = innerContFull.orient;
                var topOrBottom = (orient === 'top') || (orient === 'bottom');
                if(finalPart === 'thicknessmode') {
                    var thicknorm = topOrBottom ? gs.h : gs.w;
                    doextra(prefixDot + 'thickness', innerContFull.thickness *
                        (newVal === 'fraction' ? 1 / thicknorm : thicknorm), i);
                }
                else {
                    var lennorm = topOrBottom ? gs.w : gs.h;
                    doextra(prefixDot + 'len', innerContFull.len *
                        (newVal === 'fraction' ? 1 / lennorm : lennorm), i);
                }
            }

            else if(ai === 'type' && (newVal === 'pie') !== (oldVal === 'pie')) {
                var labelsTo = 'x';
                var valuesTo = 'y';
                if((newVal === 'bar' || oldVal === 'bar') && cont.orientation === 'h') {
                    labelsTo = 'y';
                    valuesTo = 'x';
                }
                Lib.swapAttrs(cont, ['?', '?src'], 'labels', labelsTo);
                Lib.swapAttrs(cont, ['d?', '?0'], 'label', labelsTo);
                Lib.swapAttrs(cont, ['?', '?src'], 'values', valuesTo);

                if(oldVal === 'pie') {
                    nestedProperty(cont, 'marker.color')
                        .set(nestedProperty(cont, 'marker.colors').get());

                    // super kludgy - but if all pies are gone we won't remove them otherwise
                    fullLayout._pielayer.selectAll('g.trace').remove();
                } else if(Registry.traceIs(cont, 'cartesian')) {
                    nestedProperty(cont, 'marker.colors')
                        .set(nestedProperty(cont, 'marker.color').get());
                }
            }

            undoit[ai][i] = undefinedToNull(oldVal);
            // set the new value - if val is an array, it's one el per trace
            // first check for attributes that get more complex alterations
            var swapAttrs = [
                'swapxy', 'swapxyaxes', 'orientation', 'orientationaxes'
            ];
            if(swapAttrs.indexOf(ai) !== -1) {
                // setting an orientation: make sure it's changing
                // before we swap everything else
                if(ai === 'orientation') {
                    param.set(newVal);
                    // obnoxious that we need this level of coupling... but in order to
                    // properly handle setting orientation to `null` we need to mimic
                    // the logic inside Bars.supplyDefaults for default orientation
                    var defaultOrientation = (cont.x && !cont.y) ? 'h' : 'v';
                    if((param.get() || defaultOrientation) === contFull.orientation) {
                        continue;
                    }
                }
                // orientationaxes has no value,
                // it flips everything and the axes
                else if(ai === 'orientationaxes') {
                    cont.orientation =
                        {v: 'h', h: 'v'}[contFull.orientation];
                }
                helpers.swapXYData(cont);
                flags.calc = flags.clearAxisTypes = true;
            }
            else if(Plots.dataArrayContainers.indexOf(param.parts[0]) !== -1) {
                // TODO: use manageArrays.applyContainerArrayChanges here too
                helpers.manageArrayContainers(param, newVal, undoit);
                flags.calc = true;
            }
            else {
                if(valObject) {
                    // must redo calcdata when restyling array values of arrayOk attributes
                    // ... but no need to this for regl-based traces
                    if(valObject.arrayOk &&
                        !Registry.traceIs(contFull, 'regl') &&
                        (Lib.isArrayOrTypedArray(newVal) || Lib.isArrayOrTypedArray(oldVal))
                    ) {
                        flags.calc = true;
                    }
                    else editTypes.update(flags, valObject);
                }
                else {
                    /*
                     * if we couldn't find valObject,  assume a full recalc.
                     * This can happen if you're changing type and making
                     * some other edits too, so the modules we're
                     * looking at don't have these attributes in them.
                     */
                    flags.calc = true;
                }

                // all the other ones, just modify that one attribute
                param.set(newVal);
            }
        }

        // swap the data attributes of the relevant x and y axes?
        if(['swapxyaxes', 'orientationaxes'].indexOf(ai) !== -1) {
            Axes.swap(gd, traces);
        }

        // swap hovermode if set to "compare x/y data"
        if(ai === 'orientationaxes') {
            var hovermode = nestedProperty(gd.layout, 'hovermode');
            if(hovermode.get() === 'x') {
                hovermode.set('y');
            } else if(hovermode.get() === 'y') {
                hovermode.set('x');
            }
        }

        // Major enough changes deserve autoscale and
        // non-reversed axes so people don't get confused
        //
        // Note: autobin (or its new analog bin clearing) is not included here
        // since we're not pushing bins back to gd.data, so if we have bin
        // info it was explicitly provided by the user.
        if(['orientation', 'type'].indexOf(ai) !== -1) {
            axlist = [];
            for(i = 0; i < traces.length; i++) {
                var trace = data[traces[i]];

                if(Registry.traceIs(trace, 'cartesian')) {
                    addToAxlist(trace.xaxis || 'x');
                    addToAxlist(trace.yaxis || 'y');
                }
            }

            doextra(axlist.map(autorangeAttr), true, 0);
            doextra(axlist.map(rangeAttr), [0, 1], 0);
        }
    }

    if(flags.calc || flags.plot) {
        flags.fullReplot = true;
    }

    return {
        flags: flags,
        undoit: undoit,
        redoit: redoit,
        traces: traces,
        eventData: Lib.extendDeepNoArrays([], [eventData, traces])
    };
}

/**
 * Converts deprecated attribute keys to
 * the current API to ensure backwards compatibility.
 *
 * This is needed for the update mechanism to determine which
 * subroutines to run based on the actual attribute
 * definitions (that don't include the deprecated ones).
 *
 * E.g. Maps {'xaxis.title': 'A chart'} to {'xaxis.title.text': 'A chart'}
 * and {titlefont: {...}} to {'title.font': {...}}.
 *
 * @param aobj
 */
function cleanDeprecatedAttributeKeys(aobj) {
    var oldAxisTitleRegex = Lib.counterRegex('axis', '\.title', false, false);
    var colorbarRegex = /colorbar\.title$/;
    var keys = Object.keys(aobj);
    var i, key, value;

    for(i = 0; i < keys.length; i++) {
        key = keys[i];
        value = aobj[key];

        if((key === 'title' || oldAxisTitleRegex.test(key) || colorbarRegex.test(key)) &&
          (typeof value === 'string' || typeof value === 'number')) {
            replace(key, key.replace('title', 'title.text'));
        } else if(key.indexOf('titlefont') > -1) {
            replace(key, key.replace('titlefont', 'title.font'));
        } else if(key.indexOf('titleposition') > -1) {
            replace(key, key.replace('titleposition', 'title.position'));
        } else if(key.indexOf('titleside') > -1) {
            replace(key, key.replace('titleside', 'title.side'));
        } else if(key.indexOf('titleoffset') > -1) {
            replace(key, key.replace('titleoffset', 'title.offset'));
        }
    }

    function replace(oldAttrStr, newAttrStr) {
        aobj[newAttrStr] = aobj[oldAttrStr];
        delete aobj[oldAttrStr];
    }
}

/**
 * relayout: update layout attributes of an existing plot
 *
 * Can be called two ways:
 *
 * Signature 1:
 * @param {String | HTMLDivElement} gd
 *  the id or dom element of the graph container div
 * @param {String} astr
 *  attribute string (like `'xaxis.range[0]'`) to update
 * @param {*} val
 *  value to give this attribute
 *
 * Signature 2:
 * @param {String | HTMLDivElement} gd
 *  (as in signature 1)
 * @param {Object} aobj
 *  attribute object `{astr1: val1, astr2: val2 ...}`
 *  allows setting multiple attributes simultaneously
 */
function relayout(gd, astr, val) {
    gd = Lib.getGraphDiv(gd);
    helpers.clearPromiseQueue(gd);

    if(gd.framework && gd.framework.isPolar) {
        return Promise.resolve(gd);
    }

    var aobj = {};
    if(typeof astr === 'string') {
        aobj[astr] = val;
    } else if(Lib.isPlainObject(astr)) {
        aobj = Lib.extendFlat({}, astr);
    } else {
        Lib.warn('Relayout fail.', astr, val);
        return Promise.reject();
    }

    if(Object.keys(aobj).length) gd.changed = true;

    var specs = _relayout(gd, aobj);
    var flags = specs.flags;

    // clear calcdata if required
    if(flags.calc) gd.calcdata = undefined;

    // fill in redraw sequence

    // even if we don't have anything left in aobj,
    // something may have happened within relayout that we
    // need to wait for
    var seq = [Plots.previousPromises];

    if(flags.layoutReplot) {
        seq.push(subroutines.layoutReplot);
    }
    else if(Object.keys(aobj).length) {
        axRangeSupplyDefaultsByPass(gd, flags, specs) || Plots.supplyDefaults(gd);

        if(flags.legend) seq.push(subroutines.doLegend);
        if(flags.layoutstyle) seq.push(subroutines.layoutStyles);
        if(flags.axrange) addAxRangeSequence(seq, specs.rangesAltered);
        if(flags.ticks) seq.push(subroutines.doTicksRelayout);
        if(flags.modebar) seq.push(subroutines.doModeBar);
        if(flags.camera) seq.push(subroutines.doCamera);

        seq.push(emitAfterPlot);
    }

    seq.push(Plots.rehover);

    Queue.add(gd,
        relayout, [gd, specs.undoit],
        relayout, [gd, specs.redoit]
    );

    var plotDone = Lib.syncOrAsync(seq, gd);
    if(!plotDone || !plotDone.then) plotDone = Promise.resolve(gd);

    return plotDone.then(function() {
        gd.emit('plotly_relayout', specs.eventData);
        return gd;
    });
}
exports.relayout = relayout;

// Optimization mostly for large splom traces where
// Plots.supplyDefaults can take > 100ms
function axRangeSupplyDefaultsByPass(gd, flags, specs) {
    var fullLayout = gd._fullLayout;

    if(!flags.axrange) return false;

    for(var k in flags) {
        if(k !== 'axrange' && flags[k]) return false;
    }

    for(var axId in specs.rangesAltered) {
        var axName = Axes.id2name(axId);
        var axIn = gd.layout[axName];
        var axOut = fullLayout[axName];
        axOut.autorange = axIn.autorange;
        axOut.range = axIn.range.slice();
        axOut.cleanRange();

        if(axOut._matchGroup) {
            for(var axId2 in axOut._matchGroup) {
                if(axId2 !== axId) {
                    var ax2 = fullLayout[Axes.id2name(axId2)];
                    ax2.autorange = axOut.autorange;
                    ax2.range = axOut.range.slice();
                    ax2._input.range = axOut.range.slice();
                }
            }
        }
    }

    return true;
}

function addAxRangeSequence(seq, rangesAltered) {
    // N.B. leave as sequence of subroutines (for now) instead of
    // subroutine of its own so that finalDraw always gets
    // executed after drawData
    var drawAxes = rangesAltered ?
        function(gd) {
            var axIds = [];
            var skipTitle = true;

            for(var id in rangesAltered) {
                var ax = Axes.getFromId(gd, id);
                axIds.push(id);

                if(ax._matchGroup) {
                    for(var id2 in ax._matchGroup) {
                        if(!rangesAltered[id2]) {
                            axIds.push(id2);
                        }
                    }
                }

                if(ax.automargin) skipTitle = false;
            }

            return Axes.draw(gd, axIds, {skipTitle: skipTitle});
        } :
        function(gd) {
            return Axes.draw(gd, 'redraw');
        };

    var _clearSelect = function(gd) {
        var zoomlayer = gd._fullLayout._zoomlayer;
        if(zoomlayer) clearSelect(zoomlayer);
    };

    seq.push(
        _clearSelect,
        subroutines.doAutoRangeAndConstraints,
        drawAxes,
        subroutines.drawData,
        subroutines.finalDraw
    );
}

var AX_RANGE_RE = /^[xyz]axis[0-9]*\.range(\[[0|1]\])?$/;
var AX_AUTORANGE_RE = /^[xyz]axis[0-9]*\.autorange$/;
var AX_DOMAIN_RE = /^[xyz]axis[0-9]*\.domain(\[[0|1]\])?$/;

function _relayout(gd, aobj) {
    var layout = gd.layout;
    var fullLayout = gd._fullLayout;
    var guiEditFlag = fullLayout._guiEditing;
    var layoutNP = makeNP(fullLayout._preGUI, guiEditFlag);
    var keys = Object.keys(aobj);
    var axes = Axes.list(gd);
    var eventData = Lib.extendDeepAll({}, aobj);
    var arrayEdits = {};

    var arrayStr, i, j;

    cleanDeprecatedAttributeKeys(aobj);
    keys = Object.keys(aobj);

    // look for 'allaxes', split out into all axes
    // in case of 3D the axis are nested within a scene which is held in _id
    for(i = 0; i < keys.length; i++) {
        if(keys[i].indexOf('allaxes') === 0) {
            for(j = 0; j < axes.length; j++) {
                var scene = axes[j]._id.substr(1);
                var axisAttr = (scene.indexOf('scene') !== -1) ? (scene + '.') : '';
                var newkey = keys[i].replace('allaxes', axisAttr + axes[j]._name);

                if(!aobj[newkey]) aobj[newkey] = aobj[keys[i]];
            }

            delete aobj[keys[i]];
        }
    }

    // initialize flags
    var flags = editTypes.layoutFlags();

    // copies of the change (and previous values of anything affected)
    // for the undo / redo queue
    var redoit = {};
    var undoit = {};

    // for attrs that interact (like scales & autoscales), save the
    // old vals before making the change
    // val=undefined will not set a value, just record what the value was.
    // attr can be an array to set several at once (all to the same val)
    function doextra(attr, val) {
        if(Array.isArray(attr)) {
            attr.forEach(function(a) { doextra(a, val); });
            return;
        }

        // if we have another value for this attribute (explicitly or
        // via a parent) do not override with this auto-generated extra
        if(attr in aobj || helpers.hasParent(aobj, attr)) return;

        var p = layoutNP(layout, attr);
        if(!(attr in undoit)) {
            undoit[attr] = undefinedToNull(p.get());
        }
        if(val !== undefined) p.set(val);
    }

    // for constraint enforcement: keep track of all axes (as {id: name})
    // we're editing the (auto)range of, so we can tell the others constrained
    // to scale with them that it's OK for them to shrink
    var rangesAltered = {};
    var axId;

    function recordAlteredAxis(pleafPlus) {
        var axId = Axes.name2id(pleafPlus.split('.')[0]);
        rangesAltered[axId] = 1;
        return axId;
    }

    // alter gd.layout
    for(var ai in aobj) {
        if(helpers.hasParent(aobj, ai)) {
            throw new Error('cannot set ' + ai + ' and a parent attribute simultaneously');
        }

        var p = layoutNP(layout, ai);
        var vi = aobj[ai];
        var plen = p.parts.length;
        // p.parts may end with an index integer if the property is an array
        var pend = plen - 1;
        while(pend > 0 && typeof p.parts[pend] !== 'string') pend--;
        // last property in chain (leaf node)
        var pleaf = p.parts[pend];
        // leaf plus immediate parent
        var pleafPlus = p.parts[pend - 1] + '.' + pleaf;
        // trunk nodes (everything except the leaf)
        var ptrunk = p.parts.slice(0, pend).join('.');
        var parentIn = nestedProperty(gd.layout, ptrunk).get();
        var parentFull = nestedProperty(fullLayout, ptrunk).get();
        var vOld = p.get();

        if(vi === undefined) continue;

        redoit[ai] = vi;

        // axis reverse is special - it is its own inverse
        // op and has no flag.
        undoit[ai] = (pleaf === 'reverse') ? vi : undefinedToNull(vOld);

        var valObject = PlotSchema.getLayoutValObject(fullLayout, p.parts);

        if(valObject && valObject.impliedEdits && vi !== null) {
            for(var impliedKey in valObject.impliedEdits) {
                doextra(Lib.relativeAttr(ai, impliedKey), valObject.impliedEdits[impliedKey]);
            }
        }

        // Setting width or height to null must reset the graph's width / height
        // back to its initial value as computed during the first pass in Plots.plotAutoSize.
        //
        // To do so, we must manually set them back here using the _initialAutoSize cache.
        // can't use impliedEdits for this because behavior depends on vi
        if(['width', 'height'].indexOf(ai) !== -1) {
            if(vi) {
                doextra('autosize', null);
                // currently we don't support autosize one dim only - so
                // explicitly set the other one. Note that doextra will
                // ignore this if the same relayout call also provides oppositeAttr
                var oppositeAttr = ai === 'height' ? 'width' : 'height';
                doextra(oppositeAttr, fullLayout[oppositeAttr]);
            }
            else {
                fullLayout[ai] = gd._initialAutoSize[ai];
            }
        }
        else if(ai === 'autosize') {
            // depends on vi here too, so again can't use impliedEdits
            doextra('width', vi ? null : fullLayout.width);
            doextra('height', vi ? null : fullLayout.height);
        }
        // check autorange vs range
        else if(pleafPlus.match(AX_RANGE_RE)) {
            recordAlteredAxis(pleafPlus);
            nestedProperty(fullLayout, ptrunk + '._inputRange').set(null);
        }
        else if(pleafPlus.match(AX_AUTORANGE_RE)) {
            recordAlteredAxis(pleafPlus);
            nestedProperty(fullLayout, ptrunk + '._inputRange').set(null);
            var axFull = nestedProperty(fullLayout, ptrunk).get();
            if(axFull._inputDomain) {
                // if we're autoranging and this axis has a constrained domain,
                // reset it so we don't get locked into a shrunken size
                axFull._input.domain = axFull._inputDomain.slice();
            }
        }
        else if(pleafPlus.match(AX_DOMAIN_RE)) {
            nestedProperty(fullLayout, ptrunk + '._inputDomain').set(null);
        }

        // toggling axis type between log and linear: we need to convert
        // positions for components that are still using linearized values,
        // not data values like newer components.
        // previously we did this for log <-> not-log, but now only do it
        // for log <-> linear
        if(pleaf === 'type') {
            var ax = parentIn;
            var toLog = parentFull.type === 'linear' && vi === 'log';
            var fromLog = parentFull.type === 'log' && vi === 'linear';

            if(toLog || fromLog) {
                if(!ax || !ax.range) {
                    // 2D never gets here, but 3D does
                    // I don't think this is needed, but left here in case there
                    // are edge cases I'm not thinking of.
                    doextra(ptrunk + '.autorange', true);
                }
                else if(!parentFull.autorange) {
                    // toggling log without autorange: need to also recalculate ranges
                    // because log axes use linearized values for range endpoints
                    var r0 = ax.range[0];
                    var r1 = ax.range[1];
                    if(toLog) {
                        // if both limits are negative, autorange
                        if(r0 <= 0 && r1 <= 0) {
                            doextra(ptrunk + '.autorange', true);
                        }
                        // if one is negative, set it 6 orders below the other.
                        if(r0 <= 0) r0 = r1 / 1e6;
                        else if(r1 <= 0) r1 = r0 / 1e6;
                        // now set the range values as appropriate
                        doextra(ptrunk + '.range[0]', Math.log(r0) / Math.LN10);
                        doextra(ptrunk + '.range[1]', Math.log(r1) / Math.LN10);
                    }
                    else {
                        doextra(ptrunk + '.range[0]', Math.pow(10, r0));
                        doextra(ptrunk + '.range[1]', Math.pow(10, r1));
                    }
                }
                else if(toLog) {
                    // just make sure the range is positive and in the right
                    // order, it'll get recalculated later
                    ax.range = (ax.range[1] > ax.range[0]) ? [1, 2] : [2, 1];
                }

                // clear polar view initial stash for radial range so that
                // value get recomputed in correct units
                if(Array.isArray(fullLayout._subplots.polar) &&
                    fullLayout._subplots.polar.length &&
                    fullLayout[p.parts[0]] &&
                    p.parts[1] === 'radialaxis'
                ) {
                    delete fullLayout[p.parts[0]]._subplot.viewInitial['radialaxis.range'];
                }

                // Annotations and images also need to convert to/from linearized coords
                // Shapes do not need this :)
                Registry.getComponentMethod('annotations', 'convertCoords')(gd, parentFull, vi, doextra);
                Registry.getComponentMethod('images', 'convertCoords')(gd, parentFull, vi, doextra);
            }
            else {
                // any other type changes: the range from the previous type
                // will not make sense, so autorange it.
                doextra(ptrunk + '.autorange', true);
                doextra(ptrunk + '.range', null);
            }
            nestedProperty(fullLayout, ptrunk + '._inputRange').set(null);
        }
        else if(pleaf.match(AX_NAME_PATTERN)) {
            var fullProp = nestedProperty(fullLayout, ai).get();
            var newType = (vi || {}).type;

            // This can potentially cause strange behavior if the autotype is not
            // numeric (linear, because we don't auto-log) but the previous type
            // was log. That's a very strange edge case though
            if(!newType || newType === '-') newType = 'linear';
            Registry.getComponentMethod('annotations', 'convertCoords')(gd, fullProp, newType, doextra);
            Registry.getComponentMethod('images', 'convertCoords')(gd, fullProp, newType, doextra);
        }

        // alter gd.layout

        // collect array component edits for execution all together
        // so we can ensure consistent behavior adding/removing items
        // and order-independence for add/remove/edit all together in
        // one relayout call
        var containerArrayMatch = manageArrays.containerArrayMatch(ai);
        if(containerArrayMatch) {
            arrayStr = containerArrayMatch.array;
            i = containerArrayMatch.index;
            var propStr = containerArrayMatch.property;
            var updateValObject = valObject || {editType: 'calc'};

            if(i !== '' && propStr === '') {
                // special handling of undoit if we're adding or removing an element
                // ie 'annotations[2]' which can be {...} (add) or null,
                // does not work when replacing the entire array
                if(manageArrays.isAddVal(vi)) {
                    undoit[ai] = null;
                } else if(manageArrays.isRemoveVal(vi)) {
                    undoit[ai] = (nestedProperty(layout, arrayStr).get() || [])[i];
                } else {
                    Lib.warn('unrecognized full object value', aobj);
                }
            }
            editTypes.update(flags, updateValObject);

            // prepare the edits object we'll send to applyContainerArrayChanges
            if(!arrayEdits[arrayStr]) arrayEdits[arrayStr] = {};
            var objEdits = arrayEdits[arrayStr][i];
            if(!objEdits) objEdits = arrayEdits[arrayStr][i] = {};
            objEdits[propStr] = vi;

            delete aobj[ai];
        }
        // handle axis reversal explicitly, as there's no 'reverse' attribute
        else if(pleaf === 'reverse') {
            if(parentIn.range) parentIn.range.reverse();
            else {
                doextra(ptrunk + '.autorange', true);
                parentIn.range = [1, 0];
            }

            if(parentFull.autorange) flags.calc = true;
            else flags.plot = true;
        }
        else {
            if((fullLayout._has('scatter-like') && fullLayout._has('regl')) &&
                (ai === 'dragmode' &&
                (vi === 'lasso' || vi === 'select') &&
                !(vOld === 'lasso' || vOld === 'select'))
            ) {
                flags.plot = true;
            }
            else if(fullLayout._has('gl2d')) {
                flags.plot = true;
            }
            else if(valObject) editTypes.update(flags, valObject);
            else flags.calc = true;

            p.set(vi);
        }
    }

    // now we've collected component edits - execute them all together
    for(arrayStr in arrayEdits) {
        var finished = manageArrays.applyContainerArrayChanges(gd,
            layoutNP(layout, arrayStr), arrayEdits[arrayStr], flags, layoutNP);
        if(!finished) flags.plot = true;
    }

    // figure out if we need to recalculate axis constraints
    var constraints = fullLayout._axisConstraintGroups || [];
    for(axId in rangesAltered) {
        for(i = 0; i < constraints.length; i++) {
            var group = constraints[i];
            if(group[axId]) {
                // Always recalc if we're changing constrained ranges.
                // Otherwise it's possible to violate the constraints by
                // specifying arbitrary ranges for all axes in the group.
                // this way some ranges may expand beyond what's specified,
                // as they do at first draw, to satisfy the constraints.
                flags.calc = true;
                for(var groupAxId in group) {
                    if(!rangesAltered[groupAxId]) {
                        Axes.getFromId(gd, groupAxId)._constraintShrinkable = true;
                    }
                }
            }
        }
    }

    // If the autosize changed or height or width was explicitly specified,
    // this triggers a redraw
    // TODO: do we really need special aobj.height/width handling here?
    // couldn't editType do this?
    if(updateAutosize(gd) || aobj.height || aobj.width) flags.plot = true;

    if(flags.plot || flags.calc) {
        flags.layoutReplot = true;
    }

    // now all attribute mods are done, as are
    // redo and undo so we can save them

    return {
        flags: flags,
        rangesAltered: rangesAltered,
        undoit: undoit,
        redoit: redoit,
        eventData: eventData
    };
}

/*
 * updateAutosize: we made a change, does it change the autosize result?
 * puts the new size into fullLayout
 * returns true if either height or width changed
 */
function updateAutosize(gd) {
    var fullLayout = gd._fullLayout;
    var oldWidth = fullLayout.width;
    var oldHeight = fullLayout.height;

    // calculate autosizing
    if(gd.layout.autosize) Plots.plotAutoSize(gd, gd.layout, fullLayout);

    return (fullLayout.width !== oldWidth) || (fullLayout.height !== oldHeight);
}

/**
 * update: update trace and layout attributes of an existing plot
 *
 * @param {String | HTMLDivElement} gd
 *  the id or DOM element of the graph container div
 * @param {Object} traceUpdate
 *  attribute object `{astr1: val1, astr2: val2 ...}`
 *  corresponding to updates in the plot's traces
 * @param {Object} layoutUpdate
 *  attribute object `{astr1: val1, astr2: val2 ...}`
 *  corresponding to updates in the plot's layout
 * @param {Number[] | Number} [traces]
 *  integer or array of integers for the traces to alter (all if omitted)
 *
 */
function update(gd, traceUpdate, layoutUpdate, _traces) {
    gd = Lib.getGraphDiv(gd);
    helpers.clearPromiseQueue(gd);

    if(gd.framework && gd.framework.isPolar) {
        return Promise.resolve(gd);
    }

    if(!Lib.isPlainObject(traceUpdate)) traceUpdate = {};
    if(!Lib.isPlainObject(layoutUpdate)) layoutUpdate = {};

    if(Object.keys(traceUpdate).length) gd.changed = true;
    if(Object.keys(layoutUpdate).length) gd.changed = true;

    var traces = helpers.coerceTraceIndices(gd, _traces);

    var restyleSpecs = _restyle(gd, Lib.extendFlat({}, traceUpdate), traces);
    var restyleFlags = restyleSpecs.flags;

    var relayoutSpecs = _relayout(gd, Lib.extendFlat({}, layoutUpdate));
    var relayoutFlags = relayoutSpecs.flags;

    // clear calcdata and/or axis types if required
    if(restyleFlags.calc || relayoutFlags.calc) gd.calcdata = undefined;
    if(restyleFlags.clearAxisTypes) helpers.clearAxisTypes(gd, traces, layoutUpdate);

    // fill in redraw sequence
    var seq = [];

    if(restyleFlags.fullReplot && relayoutFlags.layoutReplot) {
        var data = gd.data;
        var layout = gd.layout;

        // clear existing data/layout on gd
        // so that Plotly.plot doesn't try to extend them
        gd.data = undefined;
        gd.layout = undefined;

        seq.push(function() { return exports.plot(gd, data, layout); });
    }
    else if(restyleFlags.fullReplot) {
        seq.push(exports.plot);
    }
    else if(relayoutFlags.layoutReplot) {
        seq.push(subroutines.layoutReplot);
    }
    else {
        seq.push(Plots.previousPromises);
        axRangeSupplyDefaultsByPass(gd, relayoutFlags, relayoutSpecs) || Plots.supplyDefaults(gd);

        if(restyleFlags.style) seq.push(subroutines.doTraceStyle);
        if(restyleFlags.colorbars) seq.push(subroutines.doColorBars);
        if(relayoutFlags.legend) seq.push(subroutines.doLegend);
        if(relayoutFlags.layoutstyle) seq.push(subroutines.layoutStyles);
        if(relayoutFlags.axrange) addAxRangeSequence(seq, relayoutSpecs.rangesAltered);
        if(relayoutFlags.ticks) seq.push(subroutines.doTicksRelayout);
        if(relayoutFlags.modebar) seq.push(subroutines.doModeBar);
        if(relayoutFlags.camera) seq.push(subroutines.doCamera);

        seq.push(emitAfterPlot);
    }

    seq.push(Plots.rehover);

    Queue.add(gd,
        update, [gd, restyleSpecs.undoit, relayoutSpecs.undoit, restyleSpecs.traces],
        update, [gd, restyleSpecs.redoit, relayoutSpecs.redoit, restyleSpecs.traces]
    );

    var plotDone = Lib.syncOrAsync(seq, gd);
    if(!plotDone || !plotDone.then) plotDone = Promise.resolve(gd);

    return plotDone.then(function() {
        gd.emit('plotly_update', {
            data: restyleSpecs.eventData,
            layout: relayoutSpecs.eventData
        });

        return gd;
    });
}
exports.update = update;

/*
 * internal-use-only restyle/relayout/update variants that record the initial
 * values in (fullLayout|fullTrace)._preGUI so changes can be persisted across
 * Plotly.react data updates, dependent on uirevision attributes
 */
function guiEdit(func) {
    return function wrappedEdit(gd) {
        gd._fullLayout._guiEditing = true;
        var p = func.apply(null, arguments);
        gd._fullLayout._guiEditing = false;
        return p;
    };
}
exports._guiRestyle = guiEdit(restyle);
exports._guiRelayout = guiEdit(relayout);
exports._guiUpdate = guiEdit(update);

// For connecting edited layout attributes to uirevision attrs
// If no `attr` we use `match[1] + '.uirevision'`
// Ordered by most common edits first, to minimize our search time
var layoutUIControlPatterns = [
    {pattern: /^hiddenlabels/, attr: 'legend.uirevision'},
    {pattern: /^((x|y)axis\d*)\.((auto)?range|title\.text)/},

    // showspikes and modes include those nested inside scenes
    {pattern: /axis\d*\.showspikes$/, attr: 'modebar.uirevision'},
    {pattern: /(hover|drag)mode$/, attr: 'modebar.uirevision'},

    {pattern: /^(scene\d*)\.camera/},
    {pattern: /^(geo\d*)\.(projection|center)/},
    {pattern: /^(ternary\d*\.[abc]axis)\.(min|title\.text)$/},
    {pattern: /^(polar\d*\.radialaxis)\.((auto)?range|angle|title\.text)/},
    {pattern: /^(polar\d*\.angularaxis)\.rotation/},
    {pattern: /^(mapbox\d*)\.(center|zoom|bearing|pitch)/},

    {pattern: /^legend\.(x|y)$/, attr: 'editrevision'},
    {pattern: /^(shapes|annotations)/, attr: 'editrevision'},
    {pattern: /^title\.text$/, attr: 'editrevision'}
];

// same for trace attributes: if `attr` is given it's in layout,
// or with no `attr` we use `trace.uirevision`
var traceUIControlPatterns = [
    {pattern: /^selectedpoints$/, attr: 'selectionrevision'},
    // "visible" includes trace.transforms[i].styles[j].value.visible
    {pattern: /(^|value\.)visible$/, attr: 'legend.uirevision'},
    {pattern: /^dimensions\[\d+\]\.constraintrange/},
<<<<<<< HEAD
    {pattern: /^level$/},
=======
    {pattern: /^node\.(x|y)/}, // for Sankey nodes
>>>>>>> 6d9a1b73

    // below this you must be in editable: true mode
    // TODO: I still put name and title with `trace.uirevision`
    // reasonable or should these be `editrevision`?
    // Also applies to axis titles up in the layout section

    // "name" also includes transform.styles
    {pattern: /(^|value\.)name$/},
    // including nested colorbar attributes (ie marker.colorbar)
    {pattern: /colorbar\.title\.text$/},
    {pattern: /colorbar\.(x|y)$/, attr: 'editrevision'}
];

function findUIPattern(key, patternSpecs) {
    for(var i = 0; i < patternSpecs.length; i++) {
        var spec = patternSpecs[i];
        var match = key.match(spec.pattern);
        if(match) {
            return {head: match[1], attr: spec.attr};
        }
    }
}

// We're finding the new uirevision before supplyDefaults, so do the
// inheritance manually. Note that only `undefined` inherits - other
// falsy values are returned.
function getNewRev(revAttr, container) {
    var newRev = nestedProperty(container, revAttr).get();
    if(newRev !== undefined) return newRev;

    var parts = revAttr.split('.');
    parts.pop();
    while(parts.length > 1) {
        parts.pop();
        newRev = nestedProperty(container, parts.join('.') + '.uirevision').get();
        if(newRev !== undefined) return newRev;
    }

    return container.uirevision;
}

function getFullTraceIndexFromUid(uid, fullData) {
    for(var i = 0; i < fullData.length; i++) {
        if(fullData[i]._fullInput.uid === uid) return i;
    }
    return -1;
}

function getTraceIndexFromUid(uid, data, tracei) {
    for(var i = 0; i < data.length; i++) {
        if(data[i].uid === uid) return i;
    }
    // fall back on trace order, but only if user didn't provide a uid for that trace
    return (!data[tracei] || data[tracei].uid) ? -1 : tracei;
}

function valsMatch(v1, v2) {
    var v1IsObj = Lib.isPlainObject(v1);
    var v1IsArray = Array.isArray(v1);
    if(v1IsObj || v1IsArray) {
        return (
            (v1IsObj && Lib.isPlainObject(v2)) ||
            (v1IsArray && Array.isArray(v2))
        ) && JSON.stringify(v1) === JSON.stringify(v2);
    }
    return v1 === v2;
}

function applyUIRevisions(data, layout, oldFullData, oldFullLayout) {
    var layoutPreGUI = oldFullLayout._preGUI;
    var key, revAttr, oldRev, newRev, match, preGUIVal, newNP, newVal;
    var bothInheritAutorange = [];
    var newRangeAccepted = {};
    for(key in layoutPreGUI) {
        match = findUIPattern(key, layoutUIControlPatterns);
        if(match) {
            revAttr = match.attr || (match.head + '.uirevision');
            oldRev = nestedProperty(oldFullLayout, revAttr).get();
            newRev = oldRev && getNewRev(revAttr, layout);
            if(newRev && (newRev === oldRev)) {
                preGUIVal = layoutPreGUI[key];
                if(preGUIVal === null) preGUIVal = undefined;
                newNP = nestedProperty(layout, key);
                newVal = newNP.get();
                if(valsMatch(newVal, preGUIVal)) {
                    if(newVal === undefined && key.substr(key.length - 9) === 'autorange') {
                        bothInheritAutorange.push(key.substr(0, key.length - 10));
                    }
                    newNP.set(undefinedToNull(nestedProperty(oldFullLayout, key).get()));
                    continue;
                }
            }
        }
        else {
            Lib.warn('unrecognized GUI edit: ' + key);
        }
        // if we got this far, the new value was accepted as the new starting
        // point (either because it changed or revision changed)
        // so remove it from _preGUI for next time.
        delete layoutPreGUI[key];

        if(key.substr(key.length - 8, 6) === 'range[') {
            newRangeAccepted[key.substr(0, key.length - 9)] = 1;
        }
    }

    // Special logic for `autorange`, since it interacts with `range`:
    // If the new figure's matching `range` was kept, and `autorange`
    // wasn't supplied explicitly in either the original or the new figure,
    // we shouldn't alter that - but we may just have done that, so fix it.
    for(var i = 0; i < bothInheritAutorange.length; i++) {
        var axAttr = bothInheritAutorange[i];
        if(newRangeAccepted[axAttr]) {
            var newAx = nestedProperty(layout, axAttr).get();
            if(newAx) delete newAx.autorange;
        }
    }

    // Now traces - try to match them up by uid (in case we added/deleted in
    // the middle), then fall back on index.
    var allTracePreGUI = oldFullLayout._tracePreGUI;
    for(var uid in allTracePreGUI) {
        var tracePreGUI = allTracePreGUI[uid];
        var newTrace = null;
        var fullInput;
        for(key in tracePreGUI) {
            // wait until we know we have preGUI values to look for traces
            // but if we don't find both, stop looking at this uid
            if(!newTrace) {
                var fulli = getFullTraceIndexFromUid(uid, oldFullData);
                if(fulli < 0) {
                    // Somehow we didn't even have this trace in oldFullData...
                    // I guess this could happen with `deleteTraces` or something
                    delete allTracePreGUI[uid];
                    break;
                }
                var fullTrace = oldFullData[fulli];
                fullInput = fullTrace._fullInput;

                var newTracei = getTraceIndexFromUid(uid, data, fullInput.index);
                if(newTracei < 0) {
                    // No match in new data
                    delete allTracePreGUI[uid];
                    break;
                }
                newTrace = data[newTracei];
            }

            match = findUIPattern(key, traceUIControlPatterns);
            if(match) {
                if(match.attr) {
                    oldRev = nestedProperty(oldFullLayout, match.attr).get();
                    newRev = oldRev && getNewRev(match.attr, layout);
                }
                else {
                    oldRev = fullInput.uirevision;
                    // inheritance for trace.uirevision is simple, just layout.uirevision
                    newRev = newTrace.uirevision;
                    if(newRev === undefined) newRev = layout.uirevision;
                }

                if(newRev && newRev === oldRev) {
                    preGUIVal = tracePreGUI[key];
                    if(preGUIVal === null) preGUIVal = undefined;
                    newNP = nestedProperty(newTrace, key);
                    newVal = newNP.get();
                    if(valsMatch(newVal, preGUIVal)) {
                        newNP.set(undefinedToNull(nestedProperty(fullInput, key).get()));
                        continue;
                    }
                }
            }
            else {
                Lib.warn('unrecognized GUI edit: ' + key + ' in trace uid ' + uid);
            }
            delete tracePreGUI[key];
        }
    }
}

/**
 * Plotly.react:
 * A plot/update method that takes the full plot state (same API as plot/newPlot)
 * and diffs to determine the minimal update pathway
 *
 * @param {string id or DOM element} gd
 *      the id or DOM element of the graph container div
 * @param {array of objects} data
 *      array of traces, containing the data and display information for each trace
 * @param {object} layout
 *      object describing the overall display of the plot,
 *      all the stuff that doesn't pertain to any individual trace
 * @param {object} config
 *      configuration options (see ./plot_config.js for more info)
 *
 * OR
 *
 * @param {string id or DOM element} gd
 *      the id or DOM element of the graph container div
 * @param {object} figure
 *      object containing `data`, `layout`, `config`, and `frames` members
 *
 */
exports.react = function(gd, data, layout, config) {
    var frames, plotDone;

    function addFrames() { return exports.addFrames(gd, frames); }

    gd = Lib.getGraphDiv(gd);

    var oldFullData = gd._fullData;
    var oldFullLayout = gd._fullLayout;

    // you can use this as the initial draw as well as to update
    if(!Lib.isPlotDiv(gd) || !oldFullData || !oldFullLayout) {
        plotDone = exports.newPlot(gd, data, layout, config);
    }
    else {

        if(Lib.isPlainObject(data)) {
            var obj = data;
            data = obj.data;
            layout = obj.layout;
            config = obj.config;
            frames = obj.frames;
        }

        var configChanged = false;
        // assume that if there's a config at all, we're reacting to it too,
        // and completely replace the previous config
        if(config) {
            var oldConfig = Lib.extendDeep({}, gd._context);
            gd._context = undefined;
            setPlotContext(gd, config);
            configChanged = diffConfig(oldConfig, gd._context);
        }

        gd.data = data || [];
        helpers.cleanData(gd.data);
        gd.layout = layout || {};
        helpers.cleanLayout(gd.layout);

        applyUIRevisions(gd.data, gd.layout, oldFullData, oldFullLayout);

        // "true" skips updating calcdata and remapping arrays from calcTransforms,
        // which supplyDefaults usually does at the end, but we may need to NOT do
        // if the diff (which we haven't determined yet) says we'll recalc
        Plots.supplyDefaults(gd, {skipUpdateCalc: true});

        var newFullData = gd._fullData;
        var newFullLayout = gd._fullLayout;
        var immutable = newFullLayout.datarevision === undefined;
        var transition = newFullLayout.transition;

        var relayoutFlags = diffLayout(gd, oldFullLayout, newFullLayout, immutable, transition);
        var newDataRevision = relayoutFlags.newDataRevision;
        var restyleFlags = diffData(gd, oldFullData, newFullData, immutable, transition, newDataRevision);

        // TODO: how to translate this part of relayout to Plotly.react?
        // // Setting width or height to null must reset the graph's width / height
        // // back to its initial value as computed during the first pass in Plots.plotAutoSize.
        // //
        // // To do so, we must manually set them back here using the _initialAutoSize cache.
        // if(['width', 'height'].indexOf(ai) !== -1 && vi === null) {
        //     fullLayout[ai] = gd._initialAutoSize[ai];
        // }

        if(updateAutosize(gd)) relayoutFlags.layoutReplot = true;

        // clear calcdata if required
        if(restyleFlags.calc || relayoutFlags.calc) gd.calcdata = undefined;
        // otherwise do the calcdata updates and calcTransform array remaps that we skipped earlier
        else Plots.supplyDefaultsUpdateCalc(gd.calcdata, newFullData);

        // Note: what restyle/relayout use impliedEdits and clearAxisTypes for
        // must be handled by the user when using Plotly.react.

        // fill in redraw sequence
        var seq = [];

        if(frames) {
            gd._transitionData = {};
            Plots.createTransitionData(gd);
            seq.push(addFrames);
        }

        // Transition pathway,
        // only used when 'transition' is set by user and
        // when at least one animatable attribute has changed,
        // N.B. config changed aren't animatable
        if(newFullLayout.transition && !configChanged && (restyleFlags.anim || relayoutFlags.anim)) {
            Plots.doCalcdata(gd);
            subroutines.doAutoRangeAndConstraints(gd);

            seq.push(function() {
                return Plots.transitionFromReact(gd, restyleFlags, relayoutFlags, oldFullLayout);
            });
        }
        else if(restyleFlags.fullReplot || relayoutFlags.layoutReplot || configChanged) {
            gd._fullLayout._skipDefaults = true;
            seq.push(exports.plot);
        }
        else {
            for(var componentType in relayoutFlags.arrays) {
                var indices = relayoutFlags.arrays[componentType];
                if(indices.length) {
                    var drawOne = Registry.getComponentMethod(componentType, 'drawOne');
                    if(drawOne !== Lib.noop) {
                        for(var i = 0; i < indices.length; i++) {
                            drawOne(gd, indices[i]);
                        }
                    }
                    else {
                        var draw = Registry.getComponentMethod(componentType, 'draw');
                        if(draw === Lib.noop) {
                            throw new Error('cannot draw components: ' + componentType);
                        }
                        draw(gd);
                    }
                }
            }

            seq.push(Plots.previousPromises);
            if(restyleFlags.style) seq.push(subroutines.doTraceStyle);
            if(restyleFlags.colorbars) seq.push(subroutines.doColorBars);
            if(relayoutFlags.legend) seq.push(subroutines.doLegend);
            if(relayoutFlags.layoutstyle) seq.push(subroutines.layoutStyles);
            if(relayoutFlags.axrange) addAxRangeSequence(seq);
            if(relayoutFlags.ticks) seq.push(subroutines.doTicksRelayout);
            if(relayoutFlags.modebar) seq.push(subroutines.doModeBar);
            if(relayoutFlags.camera) seq.push(subroutines.doCamera);
            seq.push(emitAfterPlot);
        }

        seq.push(Plots.rehover);

        plotDone = Lib.syncOrAsync(seq, gd);
        if(!plotDone || !plotDone.then) plotDone = Promise.resolve(gd);
    }

    return plotDone.then(function() {
        gd.emit('plotly_react', {
            data: data,
            layout: layout
        });

        return gd;
    });

};

function diffData(gd, oldFullData, newFullData, immutable, transition, newDataRevision) {
    var sameTraceLength = oldFullData.length === newFullData.length;

    if(!transition && !sameTraceLength) {
        return {
            fullReplot: true,
            calc: true
        };
    }

    var flags = editTypes.traceFlags();
    flags.arrays = {};
    flags.nChanges = 0;
    flags.nChangesAnim = 0;

    var i, trace;

    function getTraceValObject(parts) {
        return PlotSchema.getTraceValObject(trace, parts);
    }

    var diffOpts = {
        getValObject: getTraceValObject,
        flags: flags,
        immutable: immutable,
        transition: transition,
        newDataRevision: newDataRevision,
        gd: gd
    };

    var seenUIDs = {};

    for(i = 0; i < oldFullData.length; i++) {
        if(newFullData[i]) {
            trace = newFullData[i]._fullInput;
            if(Plots.hasMakesDataTransform(trace)) trace = newFullData[i];
            if(seenUIDs[trace.uid]) continue;
            seenUIDs[trace.uid] = 1;

            getDiffFlags(oldFullData[i]._fullInput, trace, [], diffOpts);
        }
    }

    if(flags.calc || flags.plot) {
        flags.fullReplot = true;
    }

    if(transition && flags.nChanges && flags.nChangesAnim) {
        flags.anim = (flags.nChanges === flags.nChangesAnim) && sameTraceLength ? 'all' : 'some';
    }

    return flags;
}

function diffLayout(gd, oldFullLayout, newFullLayout, immutable, transition) {
    var flags = editTypes.layoutFlags();
    flags.arrays = {};
    flags.rangesAltered = {};
    flags.nChanges = 0;
    flags.nChangesAnim = 0;

    function getLayoutValObject(parts) {
        return PlotSchema.getLayoutValObject(newFullLayout, parts);
    }

    var diffOpts = {
        getValObject: getLayoutValObject,
        flags: flags,
        immutable: immutable,
        transition: transition,
        gd: gd
    };

    getDiffFlags(oldFullLayout, newFullLayout, [], diffOpts);

    if(flags.plot || flags.calc) {
        flags.layoutReplot = true;
    }

    if(transition && flags.nChanges && flags.nChangesAnim) {
        flags.anim = flags.nChanges === flags.nChangesAnim ? 'all' : 'some';
    }

    return flags;
}

function getDiffFlags(oldContainer, newContainer, outerparts, opts) {
    var valObject, key, astr;

    var getValObject = opts.getValObject;
    var flags = opts.flags;
    var immutable = opts.immutable;
    var inArray = opts.inArray;
    var arrayIndex = opts.arrayIndex;

    function changed() {
        var editType = valObject.editType;
        if(inArray && editType.indexOf('arraydraw') !== -1) {
            Lib.pushUnique(flags.arrays[inArray], arrayIndex);
            return;
        }
        editTypes.update(flags, valObject);

        if(editType !== 'none') {
            flags.nChanges++;
        }

        // track animatable changes
        if(opts.transition && valObject.anim) {
            flags.nChangesAnim++;
        }

        // track cartesian axes with altered ranges
        if(AX_RANGE_RE.test(astr) || AX_AUTORANGE_RE.test(astr)) {
            flags.rangesAltered[outerparts[0]] = 1;
        }

        // clear _inputDomain on cartesian axes with altered domains
        if(AX_DOMAIN_RE.test(astr)) {
            nestedProperty(newContainer, '_inputDomain').set(null);
        }

        // track datarevision changes
        if(key === 'datarevision') {
            flags.newDataRevision = 1;
        }
    }

    function valObjectCanBeDataArray(valObject) {
        return valObject.valType === 'data_array' || valObject.arrayOk;
    }

    for(key in oldContainer) {
        // short-circuit based on previous calls or previous keys that already maximized the pathway
        if(flags.calc && !opts.transition) return;

        var oldVal = oldContainer[key];
        var newVal = newContainer[key];
        var parts = outerparts.concat(key);
        astr = parts.join('.');

        if(key.charAt(0) === '_' || typeof oldVal === 'function' || oldVal === newVal) continue;

        // FIXME: ax.tick0 and dtick get filled in during plotting (except for geo subplots),
        // and unlike other auto values they don't make it back into the input,
        // so newContainer won't have them.
        if((key === 'tick0' || key === 'dtick') && outerparts[0] !== 'geo') {
            var tickMode = newContainer.tickmode;
            if(tickMode === 'auto' || tickMode === 'array' || !tickMode) continue;
        }
        // FIXME: Similarly for axis ranges for 3D
        // contourcarpet doesn't HAVE zmin/zmax, they're just auto-added. It needs them.
        if(key === 'range' && newContainer.autorange) continue;
        if((key === 'zmin' || key === 'zmax') && newContainer.type === 'contourcarpet') continue;

        valObject = getValObject(parts);

        // in case type changed, we may not even *have* a valObject.
        if(!valObject) continue;

        if(valObject._compareAsJSON && JSON.stringify(oldVal) === JSON.stringify(newVal)) continue;

        var valType = valObject.valType;
        var i;

        var canBeDataArray = valObjectCanBeDataArray(valObject);
        var wasArray = Array.isArray(oldVal);
        var nowArray = Array.isArray(newVal);

        // hack for traces that modify the data in supplyDefaults, like
        // converting 1D to 2D arrays, which will always create new objects
        if(wasArray && nowArray) {
            var inputKey = '_input_' + key;
            var oldValIn = oldContainer[inputKey];
            var newValIn = newContainer[inputKey];
            if(Array.isArray(oldValIn) && oldValIn === newValIn) continue;
        }

        if(newVal === undefined) {
            if(canBeDataArray && wasArray) flags.calc = true;
            else changed();
        }
        else if(valObject._isLinkedToArray) {
            var arrayEditIndices = [];
            var extraIndices = false;
            if(!inArray) flags.arrays[key] = arrayEditIndices;

            var minLen = Math.min(oldVal.length, newVal.length);
            var maxLen = Math.max(oldVal.length, newVal.length);
            if(minLen !== maxLen) {
                if(valObject.editType === 'arraydraw') {
                    extraIndices = true;
                }
                else {
                    changed();
                    continue;
                }
            }

            for(i = 0; i < minLen; i++) {
                getDiffFlags(oldVal[i], newVal[i], parts.concat(i),
                    // add array indices, but not if we're already in an array
                    Lib.extendFlat({inArray: key, arrayIndex: i}, opts));
            }

            // put this at the end so that we know our collected array indices are sorted
            // but the check for length changes happens up front so we can short-circuit
            // diffing if appropriate
            if(extraIndices) {
                for(i = minLen; i < maxLen; i++) {
                    arrayEditIndices.push(i);
                }
            }
        }
        else if(!valType && Lib.isPlainObject(oldVal)) {
            getDiffFlags(oldVal, newVal, parts, opts);
        }
        else if(canBeDataArray) {
            if(wasArray && nowArray) {

                // don't try to diff two data arrays. If immutable we know the data changed,
                // if not, assume it didn't and let `layout.datarevision` tell us if it did
                if(immutable) {
                    flags.calc = true;
                }

                // look for animatable attributes when the data changed
                if(immutable || opts.newDataRevision) {
                    changed();
                }
            }
            else if(wasArray !== nowArray) {
                flags.calc = true;
            }
            else changed();
        }
        else if(wasArray && nowArray) {
            // info array, colorscale, 'any' - these are short, just stringify.
            // I don't *think* that covers up any real differences post-validation, does it?
            // otherwise we need to dive in 1 (info_array) or 2 (colorscale) levels and compare
            // all elements.
            if(oldVal.length !== newVal.length || String(oldVal) !== String(newVal)) {
                changed();
            }
        }
        else {
            changed();
        }
    }

    for(key in newContainer) {
        if(!(key in oldContainer || key.charAt(0) === '_' || typeof newContainer[key] === 'function')) {
            valObject = getValObject(outerparts.concat(key));

            if(valObjectCanBeDataArray(valObject) && Array.isArray(newContainer[key])) {
                flags.calc = true;
                return;
            }
            else changed();
        }
    }
}

/*
 * simple diff for config - for now, just treat all changes as equivalent
 */
function diffConfig(oldConfig, newConfig) {
    var key;

    for(key in oldConfig) {
        if(key.charAt(0) === '_') continue;
        var oldVal = oldConfig[key];
        var newVal = newConfig[key];
        if(oldVal !== newVal) {
            if(Lib.isPlainObject(oldVal) && Lib.isPlainObject(newVal)) {
                if(diffConfig(oldVal, newVal)) {
                    return true;
                }
            }
            else if(Array.isArray(oldVal) && Array.isArray(newVal)) {
                if(oldVal.length !== newVal.length) {
                    return true;
                }
                for(var i = 0; i < oldVal.length; i++) {
                    if(oldVal[i] !== newVal[i]) {
                        if(Lib.isPlainObject(oldVal[i]) && Lib.isPlainObject(newVal[i])) {
                            if(diffConfig(oldVal[i], newVal[i])) {
                                return true;
                            }
                        }
                        else {
                            return true;
                        }
                    }
                }
            }
            else {
                return true;
            }
        }
    }
}

/**
 * Animate to a frame, sequence of frame, frame group, or frame definition
 *
 * @param {string id or DOM element} gd
 *      the id or DOM element of the graph container div
 *
 * @param {string or object or array of strings or array of objects} frameOrGroupNameOrFrameList
 *      a single frame, array of frames, or group to which to animate. The intent is
 *      inferred by the type of the input. Valid inputs are:
 *
 *      - string, e.g. 'groupname': animate all frames of a given `group` in the order
 *            in which they are defined via `Plotly.addFrames`.
 *
 *      - array of strings, e.g. ['frame1', frame2']: a list of frames by name to which
 *            to animate in sequence
 *
 *      - object: {data: ...}: a frame definition to which to animate. The frame is not
 *            and does not need to be added via `Plotly.addFrames`. It may contain any of
 *            the properties of a frame, including `data`, `layout`, and `traces`. The
 *            frame is used as provided and does not use the `baseframe` property.
 *
 *      - array of objects, e.g. [{data: ...}, {data: ...}]: a list of frame objects,
 *            each following the same rules as a single `object`.
 *
 * @param {object} animationOpts
 *      configuration for the animation
 */
exports.animate = function(gd, frameOrGroupNameOrFrameList, animationOpts) {
    gd = Lib.getGraphDiv(gd);

    if(!Lib.isPlotDiv(gd)) {
        throw new Error(
            'This element is not a Plotly plot: ' + gd + '. It\'s likely that you\'ve failed ' +
            'to create a plot before animating it. For more details, see ' +
            'https://plot.ly/javascript/animations/'
        );
    }

    var trans = gd._transitionData;

    // This is the queue of frames that will be animated as soon as possible. They
    // are popped immediately upon the *start* of a transition:
    if(!trans._frameQueue) {
        trans._frameQueue = [];
    }

    animationOpts = Plots.supplyAnimationDefaults(animationOpts);
    var transitionOpts = animationOpts.transition;
    var frameOpts = animationOpts.frame;

    // Since frames are popped immediately, an empty queue only means all frames have
    // *started* to transition, not that the animation is complete. To solve that,
    // track a separate counter that increments at the same time as frames are added
    // to the queue, but decrements only when the transition is complete.
    if(trans._frameWaitingCnt === undefined) {
        trans._frameWaitingCnt = 0;
    }

    function getTransitionOpts(i) {
        if(Array.isArray(transitionOpts)) {
            if(i >= transitionOpts.length) {
                return transitionOpts[0];
            } else {
                return transitionOpts[i];
            }
        } else {
            return transitionOpts;
        }
    }

    function getFrameOpts(i) {
        if(Array.isArray(frameOpts)) {
            if(i >= frameOpts.length) {
                return frameOpts[0];
            } else {
                return frameOpts[i];
            }
        } else {
            return frameOpts;
        }
    }

    // Execute a callback after the wrapper function has been called n times.
    // This is used to defer the resolution until a transition has resovled *and*
    // the frame has completed. If it's not done this way, then we get a race
    // condition in which the animation might resolve before a transition is complete
    // or vice versa.
    function callbackOnNthTime(cb, n) {
        var cnt = 0;
        return function() {
            if(cb && ++cnt === n) {
                return cb();
            }
        };
    }

    return new Promise(function(resolve, reject) {
        function discardExistingFrames() {
            if(trans._frameQueue.length === 0) {
                return;
            }

            while(trans._frameQueue.length) {
                var next = trans._frameQueue.pop();
                if(next.onInterrupt) {
                    next.onInterrupt();
                }
            }

            gd.emit('plotly_animationinterrupted', []);
        }

        function queueFrames(frameList) {
            if(frameList.length === 0) return;

            for(var i = 0; i < frameList.length; i++) {
                var computedFrame;

                if(frameList[i].type === 'byname') {
                    // If it's a named frame, compute it:
                    computedFrame = Plots.computeFrame(gd, frameList[i].name);
                } else {
                    // Otherwise we must have been given a simple object, so treat
                    // the input itself as the computed frame.
                    computedFrame = frameList[i].data;
                }

                var frameOpts = getFrameOpts(i);
                var transitionOpts = getTransitionOpts(i);

                // It doesn't make much sense for the transition duration to be greater than
                // the frame duration, so limit it:
                transitionOpts.duration = Math.min(transitionOpts.duration, frameOpts.duration);

                var nextFrame = {
                    frame: computedFrame,
                    name: frameList[i].name,
                    frameOpts: frameOpts,
                    transitionOpts: transitionOpts,
                };
                if(i === frameList.length - 1) {
                    // The last frame in this .animate call stores the promise resolve
                    // and reject callbacks. This is how we ensure that the animation
                    // loop (which may exist as a result of a *different* .animate call)
                    // still resolves or rejecdts this .animate call's promise. once it's
                    // complete.
                    nextFrame.onComplete = callbackOnNthTime(resolve, 2);
                    nextFrame.onInterrupt = reject;
                }

                trans._frameQueue.push(nextFrame);
            }

            // Set it as never having transitioned to a frame. This will cause the animation
            // loop to immediately transition to the next frame (which, for immediate mode,
            // is the first frame in the list since all others would have been discarded
            // below)
            if(animationOpts.mode === 'immediate') {
                trans._lastFrameAt = -Infinity;
            }

            // Only it's not already running, start a RAF loop. This could be avoided in the
            // case that there's only one frame, but it significantly complicated the logic
            // and only sped things up by about 5% or so for a lorenz attractor simulation.
            // It would be a fine thing to implement, but the benefit of that optimization
            // doesn't seem worth the extra complexity.
            if(!trans._animationRaf) {
                beginAnimationLoop();
            }
        }

        function stopAnimationLoop() {
            gd.emit('plotly_animated');

            // Be sure to unset also since it's how we know whether a loop is already running:
            window.cancelAnimationFrame(trans._animationRaf);
            trans._animationRaf = null;
        }

        function nextFrame() {
            if(trans._currentFrame && trans._currentFrame.onComplete) {
                // Execute the callback and unset it to ensure it doesn't
                // accidentally get called twice
                trans._currentFrame.onComplete();
            }

            var newFrame = trans._currentFrame = trans._frameQueue.shift();

            if(newFrame) {
                // Since it's sometimes necessary to do deep digging into frame data,
                // we'll consider it not 100% impossible for nulls or numbers to sneak through,
                // so check when casting the name, just to be absolutely certain:
                var stringName = newFrame.name ? newFrame.name.toString() : null;
                gd._fullLayout._currentFrame = stringName;

                trans._lastFrameAt = Date.now();
                trans._timeToNext = newFrame.frameOpts.duration;

                // This is simply called and it's left to .transition to decide how to manage
                // interrupting current transitions. That means we don't need to worry about
                // how it resolves or what happens after this:
                Plots.transition(gd,
                    newFrame.frame.data,
                    newFrame.frame.layout,
                    helpers.coerceTraceIndices(gd, newFrame.frame.traces),
                    newFrame.frameOpts,
                    newFrame.transitionOpts
                ).then(function() {
                    if(newFrame.onComplete) {
                        newFrame.onComplete();
                    }

                });

                gd.emit('plotly_animatingframe', {
                    name: stringName,
                    frame: newFrame.frame,
                    animation: {
                        frame: newFrame.frameOpts,
                        transition: newFrame.transitionOpts,
                    }
                });
            } else {
                // If there are no more frames, then stop the RAF loop:
                stopAnimationLoop();
            }
        }

        function beginAnimationLoop() {
            gd.emit('plotly_animating');

            // If no timer is running, then set last frame = long ago so that the next
            // frame is immediately transitioned:
            trans._lastFrameAt = -Infinity;
            trans._timeToNext = 0;
            trans._runningTransitions = 0;
            trans._currentFrame = null;

            var doFrame = function() {
                // This *must* be requested before nextFrame since nextFrame may decide
                // to cancel it if there's nothing more to animated:
                trans._animationRaf = window.requestAnimationFrame(doFrame);

                // Check if we're ready for a new frame:
                if(Date.now() - trans._lastFrameAt > trans._timeToNext) {
                    nextFrame();
                }
            };

            doFrame();
        }

        // This is an animate-local counter that helps match up option input list
        // items with the particular frame.
        var configCounter = 0;
        function setTransitionConfig(frame) {
            if(Array.isArray(transitionOpts)) {
                if(configCounter >= transitionOpts.length) {
                    frame.transitionOpts = transitionOpts[configCounter];
                } else {
                    frame.transitionOpts = transitionOpts[0];
                }
            } else {
                frame.transitionOpts = transitionOpts;
            }
            configCounter++;
            return frame;
        }

        // Disambiguate what's sort of frames have been received
        var i, frame;
        var frameList = [];
        var allFrames = frameOrGroupNameOrFrameList === undefined || frameOrGroupNameOrFrameList === null;
        var isFrameArray = Array.isArray(frameOrGroupNameOrFrameList);
        var isSingleFrame = !allFrames && !isFrameArray && Lib.isPlainObject(frameOrGroupNameOrFrameList);

        if(isSingleFrame) {
            // In this case, a simple object has been passed to animate.
            frameList.push({
                type: 'object',
                data: setTransitionConfig(Lib.extendFlat({}, frameOrGroupNameOrFrameList))
            });
        } else if(allFrames || ['string', 'number'].indexOf(typeof frameOrGroupNameOrFrameList) !== -1) {
            // In this case, null or undefined has been passed so that we want to
            // animate *all* currently defined frames
            for(i = 0; i < trans._frames.length; i++) {
                frame = trans._frames[i];

                if(!frame) continue;

                if(allFrames || String(frame.group) === String(frameOrGroupNameOrFrameList)) {
                    frameList.push({
                        type: 'byname',
                        name: String(frame.name),
                        data: setTransitionConfig({name: frame.name})
                    });
                }
            }
        } else if(isFrameArray) {
            for(i = 0; i < frameOrGroupNameOrFrameList.length; i++) {
                var frameOrName = frameOrGroupNameOrFrameList[i];
                if(['number', 'string'].indexOf(typeof frameOrName) !== -1) {
                    frameOrName = String(frameOrName);
                    // In this case, there's an array and this frame is a string name:
                    frameList.push({
                        type: 'byname',
                        name: frameOrName,
                        data: setTransitionConfig({name: frameOrName})
                    });
                } else if(Lib.isPlainObject(frameOrName)) {
                    frameList.push({
                        type: 'object',
                        data: setTransitionConfig(Lib.extendFlat({}, frameOrName))
                    });
                }
            }
        }

        // Verify that all of these frames actually exist; return and reject if not:
        for(i = 0; i < frameList.length; i++) {
            frame = frameList[i];
            if(frame.type === 'byname' && !trans._frameHash[frame.data.name]) {
                Lib.warn('animate failure: frame not found: "' + frame.data.name + '"');
                reject();
                return;
            }
        }

        // If the mode is either next or immediate, then all currently queued frames must
        // be dumped and the corresponding .animate promises rejected.
        if(['next', 'immediate'].indexOf(animationOpts.mode) !== -1) {
            discardExistingFrames();
        }

        if(animationOpts.direction === 'reverse') {
            frameList.reverse();
        }

        var currentFrame = gd._fullLayout._currentFrame;
        if(currentFrame && animationOpts.fromcurrent) {
            var idx = -1;
            for(i = 0; i < frameList.length; i++) {
                frame = frameList[i];
                if(frame.type === 'byname' && frame.name === currentFrame) {
                    idx = i;
                    break;
                }
            }

            if(idx > 0 && idx < frameList.length - 1) {
                var filteredFrameList = [];
                for(i = 0; i < frameList.length; i++) {
                    frame = frameList[i];
                    if(frameList[i].type !== 'byname' || i > idx) {
                        filteredFrameList.push(frame);
                    }
                }
                frameList = filteredFrameList;
            }
        }

        if(frameList.length > 0) {
            queueFrames(frameList);
        } else {
            // This is the case where there were simply no frames. It's a little strange
            // since there's not much to do:
            gd.emit('plotly_animated');
            resolve();
        }
    });
};

/**
 * Register new frames
 *
 * @param {string id or DOM element} gd
 *      the id or DOM element of the graph container div
 *
 * @param {array of objects} frameList
 *      list of frame definitions, in which each object includes any of:
 *      - name: {string} name of frame to add
 *      - data: {array of objects} trace data
 *      - layout {object} layout definition
 *      - traces {array} trace indices
 *      - baseframe {string} name of frame from which this frame gets defaults
 *
 *  @param {array of integers} indices
 *      an array of integer indices matching the respective frames in `frameList`. If not
 *      provided, an index will be provided in serial order. If already used, the frame
 *      will be overwritten.
 */
exports.addFrames = function(gd, frameList, indices) {
    gd = Lib.getGraphDiv(gd);

    if(frameList === null || frameList === undefined) {
        return Promise.resolve();
    }

    if(!Lib.isPlotDiv(gd)) {
        throw new Error(
            'This element is not a Plotly plot: ' + gd + '. It\'s likely that you\'ve failed ' +
            'to create a plot before adding frames. For more details, see ' +
            'https://plot.ly/javascript/animations/'
        );
    }

    var i, frame, j, idx;
    var _frames = gd._transitionData._frames;
    var _frameHash = gd._transitionData._frameHash;


    if(!Array.isArray(frameList)) {
        throw new Error('addFrames failure: frameList must be an Array of frame definitions' + frameList);
    }

    // Create a sorted list of insertions since we run into lots of problems if these
    // aren't in ascending order of index:
    //
    // Strictly for sorting. Make sure this is guaranteed to never collide with any
    // already-exisisting indices:
    var bigIndex = _frames.length + frameList.length * 2;

    var insertions = [];
    var _frameHashLocal = {};
    for(i = frameList.length - 1; i >= 0; i--) {
        if(!Lib.isPlainObject(frameList[i])) continue;

        // The entire logic for checking for this type of name collision can be removed once we migrate to ES6 and
        // use a Map instead of an Object instance, as Map keys aren't converted to strings.
        var lookupName = frameList[i].name;
        var name = (_frameHash[lookupName] || _frameHashLocal[lookupName] || {}).name;
        var newName = frameList[i].name;
        var collisionPresent = _frameHash[name] || _frameHashLocal[name];

        if(name && newName && typeof newName === 'number' && collisionPresent && numericNameWarningCount < numericNameWarningCountLimit) {
            numericNameWarningCount++;

            Lib.warn('addFrames: overwriting frame "' + (_frameHash[name] || _frameHashLocal[name]).name +
                '" with a frame whose name of type "number" also equates to "' +
                name + '". This is valid but may potentially lead to unexpected ' +
                'behavior since all plotly.js frame names are stored internally ' +
                'as strings.');

            if(numericNameWarningCount === numericNameWarningCountLimit) {
                Lib.warn('addFrames: This API call has yielded too many of these warnings. ' +
                    'For the rest of this call, further warnings about numeric frame ' +
                    'names will be suppressed.');
            }
        }

        _frameHashLocal[lookupName] = {name: lookupName};

        insertions.push({
            frame: Plots.supplyFrameDefaults(frameList[i]),
            index: (indices && indices[i] !== undefined && indices[i] !== null) ? indices[i] : bigIndex + i
        });
    }

    // Sort this, taking note that undefined insertions end up at the end:
    insertions.sort(function(a, b) {
        if(a.index > b.index) return -1;
        if(a.index < b.index) return 1;
        return 0;
    });

    var ops = [];
    var revops = [];
    var frameCount = _frames.length;

    for(i = insertions.length - 1; i >= 0; i--) {
        frame = insertions[i].frame;

        if(typeof frame.name === 'number') {
            Lib.warn('Warning: addFrames accepts frames with numeric names, but the numbers are' +
                'implicitly cast to strings');

        }

        if(!frame.name) {
            // Repeatedly assign a default name, incrementing the counter each time until
            // we get a name that's not in the hashed lookup table:
            while(_frameHash[(frame.name = 'frame ' + gd._transitionData._counter++)]);
        }

        if(_frameHash[frame.name]) {
            // If frame is present, overwrite its definition:
            for(j = 0; j < _frames.length; j++) {
                if((_frames[j] || {}).name === frame.name) break;
            }
            ops.push({type: 'replace', index: j, value: frame});
            revops.unshift({type: 'replace', index: j, value: _frames[j]});
        } else {
            // Otherwise insert it at the end of the list:
            idx = Math.max(0, Math.min(insertions[i].index, frameCount));

            ops.push({type: 'insert', index: idx, value: frame});
            revops.unshift({type: 'delete', index: idx});
            frameCount++;
        }
    }

    var undoFunc = Plots.modifyFrames;
    var redoFunc = Plots.modifyFrames;
    var undoArgs = [gd, revops];
    var redoArgs = [gd, ops];

    if(Queue) Queue.add(gd, undoFunc, undoArgs, redoFunc, redoArgs);

    return Plots.modifyFrames(gd, ops);
};

/**
 * Delete frame
 *
 * @param {string id or DOM element} gd
 *      the id or DOM element of the graph container div
 *
 * @param {array of integers} frameList
 *      list of integer indices of frames to be deleted
 */
exports.deleteFrames = function(gd, frameList) {
    gd = Lib.getGraphDiv(gd);

    if(!Lib.isPlotDiv(gd)) {
        throw new Error('This element is not a Plotly plot: ' + gd);
    }

    var i, idx;
    var _frames = gd._transitionData._frames;
    var ops = [];
    var revops = [];

    if(!frameList) {
        frameList = [];
        for(i = 0; i < _frames.length; i++) {
            frameList.push(i);
        }
    }

    frameList = frameList.slice(0);
    frameList.sort();

    for(i = frameList.length - 1; i >= 0; i--) {
        idx = frameList[i];
        ops.push({type: 'delete', index: idx});
        revops.unshift({type: 'insert', index: idx, value: _frames[idx]});
    }

    var undoFunc = Plots.modifyFrames;
    var redoFunc = Plots.modifyFrames;
    var undoArgs = [gd, revops];
    var redoArgs = [gd, ops];

    if(Queue) Queue.add(gd, undoFunc, undoArgs, redoFunc, redoArgs);

    return Plots.modifyFrames(gd, ops);
};

/**
 * Purge a graph container div back to its initial pre-Plotly.plot state
 *
 * @param {string id or DOM element} gd
 *      the id or DOM element of the graph container div
 */
exports.purge = function purge(gd) {
    gd = Lib.getGraphDiv(gd);

    var fullLayout = gd._fullLayout || {};
    var fullData = gd._fullData || [];

    // remove gl contexts
    Plots.cleanPlot([], {}, fullData, fullLayout);

    // purge properties
    Plots.purge(gd);

    // purge event emitter methods
    Events.purge(gd);

    // remove plot container
    if(fullLayout._container) fullLayout._container.remove();

    // in contrast to Plotly.Plots.purge which does NOT clear _context!
    delete gd._context;

    return gd;
};

// -------------------------------------------------------
// makePlotFramework: Create the plot container and axes
// -------------------------------------------------------
function makePlotFramework(gd) {
    var gd3 = d3.select(gd);
    var fullLayout = gd._fullLayout;

    // Plot container
    fullLayout._container = gd3.selectAll('.plot-container').data([0]);
    fullLayout._container.enter().insert('div', ':first-child')
        .classed('plot-container', true)
        .classed('plotly', true);

    // Make the svg container
    fullLayout._paperdiv = fullLayout._container.selectAll('.svg-container').data([0]);
    fullLayout._paperdiv.enter().append('div')
        .classed('svg-container', true)
        .style('position', 'relative');

    // Make the graph containers
    // start fresh each time we get here, so we know the order comes out
    // right, rather than enter/exit which can muck up the order
    // TODO: sort out all the ordering so we don't have to
    // explicitly delete anything
    // FIXME: parcoords reuses this object, not the best pattern
    fullLayout._glcontainer = fullLayout._paperdiv.selectAll('.gl-container')
        .data([{}]);

    fullLayout._glcontainer.enter().append('div')
        .classed('gl-container', true);

    fullLayout._paperdiv.selectAll('.main-svg').remove();

    fullLayout._paper = fullLayout._paperdiv.insert('svg', ':first-child')
        .classed('main-svg', true);

    fullLayout._toppaper = fullLayout._paperdiv.append('svg')
        .classed('main-svg', true);

    fullLayout._modebardiv = fullLayout._paperdiv.append('div');

    fullLayout._hoverpaper = fullLayout._paperdiv.append('svg')
        .classed('main-svg', true);

    if(!fullLayout._uid) {
        var otherUids = {};
        d3.selectAll('defs').each(function() {
            if(this.id) otherUids[this.id.split('-')[1]] = 1;
        });
        fullLayout._uid = Lib.randstr(otherUids);
    }

    fullLayout._paperdiv.selectAll('.main-svg')
        .attr(xmlnsNamespaces.svgAttrs);

    fullLayout._defs = fullLayout._paper.append('defs')
        .attr('id', 'defs-' + fullLayout._uid);

    fullLayout._clips = fullLayout._defs.append('g')
        .classed('clips', true);

    fullLayout._topdefs = fullLayout._toppaper.append('defs')
        .attr('id', 'topdefs-' + fullLayout._uid);

    fullLayout._topclips = fullLayout._topdefs.append('g')
        .classed('clips', true);

    fullLayout._bgLayer = fullLayout._paper.append('g')
        .classed('bglayer', true);

    fullLayout._draggers = fullLayout._paper.append('g')
        .classed('draglayer', true);

    // lower shape/image layer - note that this is behind
    // all subplots data/grids but above the backgrounds
    // except inset subplots, whose backgrounds are drawn
    // inside their own group so that they appear above
    // the data for the main subplot
    // lower shapes and images which are fully referenced to
    // a subplot still get drawn within the subplot's group
    // so they will work correctly on insets
    var layerBelow = fullLayout._paper.append('g')
        .classed('layer-below', true);
    fullLayout._imageLowerLayer = layerBelow.append('g')
        .classed('imagelayer', true);
    fullLayout._shapeLowerLayer = layerBelow.append('g')
        .classed('shapelayer', true);

    // single cartesian layer for the whole plot
    fullLayout._cartesianlayer = fullLayout._paper.append('g').classed('cartesianlayer', true);

    // single polar layer for the whole plot
    fullLayout._polarlayer = fullLayout._paper.append('g').classed('polarlayer', true);

    // single ternary layer for the whole plot
    fullLayout._ternarylayer = fullLayout._paper.append('g').classed('ternarylayer', true);

    // single geo layer for the whole plot
    fullLayout._geolayer = fullLayout._paper.append('g').classed('geolayer', true);

    // single pie layer for the whole plot
    fullLayout._pielayer = fullLayout._paper.append('g').classed('pielayer', true);

    // single sunbursrt layer for the whole plot
    fullLayout._sunburstlayer = fullLayout._paper.append('g').classed('sunburstlayer', true);

    // fill in image server scrape-svg
    fullLayout._glimages = fullLayout._paper.append('g').classed('glimages', true);

    // lastly upper shapes, info (legend, annotations) and hover layers go on top
    // these are in a different svg element normally, but get collapsed into a single
    // svg when exporting (after inserting 3D)
    // upper shapes/images are only those drawn above the whole plot, including subplots
    var layerAbove = fullLayout._toppaper.append('g')
        .classed('layer-above', true);
    fullLayout._imageUpperLayer = layerAbove.append('g')
        .classed('imagelayer', true);
    fullLayout._shapeUpperLayer = layerAbove.append('g')
        .classed('shapelayer', true);

    fullLayout._infolayer = fullLayout._toppaper.append('g').classed('infolayer', true);
    fullLayout._menulayer = fullLayout._toppaper.append('g').classed('menulayer', true);
    fullLayout._zoomlayer = fullLayout._toppaper.append('g').classed('zoomlayer', true);
    fullLayout._hoverlayer = fullLayout._hoverpaper.append('g').classed('hoverlayer', true);

    // Make the modebar container
    fullLayout._modebardiv
        .classed('modebar-container', true)
        .style('position', 'absolute')
        .style('top', '0px')
        .style('right', '0px');

    gd.emit('plotly_framework');
}<|MERGE_RESOLUTION|>--- conflicted
+++ resolved
@@ -2527,11 +2527,8 @@
     // "visible" includes trace.transforms[i].styles[j].value.visible
     {pattern: /(^|value\.)visible$/, attr: 'legend.uirevision'},
     {pattern: /^dimensions\[\d+\]\.constraintrange/},
-<<<<<<< HEAD
-    {pattern: /^level$/},
-=======
     {pattern: /^node\.(x|y)/}, // for Sankey nodes
->>>>>>> 6d9a1b73
+    {pattern: /^level$/}, // for Sunburst traces
 
     // below this you must be in editable: true mode
     // TODO: I still put name and title with `trace.uirevision`
