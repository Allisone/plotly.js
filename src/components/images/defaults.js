/**
* Copyright 2012-2016, Plotly, Inc.
* All rights reserved.
*
* This source code is licensed under the MIT license found in the
* LICENSE file in the root directory of this source tree.
*/

'use strict';

var Axes = require('../../plots/cartesian/axes');
var Lib = require('../../lib');
var attributes = require('./attributes');

var name = 'images';

module.exports = function supplyLayoutDefaults(layoutIn, layoutOut) {
    var contIn = Array.isArray(layoutIn[name]) ? layoutIn[name] : [],
        contOut = layoutOut[name] = [];

    for(var i = 0; i < contIn.length; i++) {
        var itemIn = contIn[i] || {},
            itemOut = {};

        imageDefaults(itemIn, itemOut, layoutOut);

        contOut.push(itemOut);
    }
};


function imageDefaults(imageIn, imageOut, fullLayout) {

    function coerce(attr, dflt) {
        return Lib.coerce(imageIn, imageOut, attributes, attr, dflt);
    }

    var source = coerce('source');
    var visible = coerce('visible', !!source);

    if(!visible) return imageOut;

    coerce('layer');
    coerce('x');
    coerce('y');
    coerce('xanchor');
    coerce('yanchor');
    coerce('sizex');
    coerce('sizey');
    coerce('sizing');
    coerce('opacity');

<<<<<<< HEAD
    for(var i = 0; i < 2; i++) {
        var gdMock = { _fullLayout: fullLayout },
            axLetter = ['x', 'y'][i];
=======
    var gdMock = { _fullLayout: fullLayout },
        axLetters = ['x', 'y'];
>>>>>>> d3c59da0

    for(var i = 0; i < 2; i++) {
        // 'paper' is the fallback axref
<<<<<<< HEAD
        Axes.coerceRef(imageIn, imageOut, gdMock, axLetter, 'paper');
=======
        Axes.coerceRef(imageIn, imageOut, gdMock, axLetters[i], 'paper');
>>>>>>> d3c59da0
    }

    return imageOut;
}<|MERGE_RESOLUTION|>--- conflicted
+++ resolved
@@ -50,22 +50,12 @@
     coerce('sizing');
     coerce('opacity');
 
-<<<<<<< HEAD
-    for(var i = 0; i < 2; i++) {
-        var gdMock = { _fullLayout: fullLayout },
-            axLetter = ['x', 'y'][i];
-=======
     var gdMock = { _fullLayout: fullLayout },
         axLetters = ['x', 'y'];
->>>>>>> d3c59da0
 
     for(var i = 0; i < 2; i++) {
         // 'paper' is the fallback axref
-<<<<<<< HEAD
-        Axes.coerceRef(imageIn, imageOut, gdMock, axLetter, 'paper');
-=======
         Axes.coerceRef(imageIn, imageOut, gdMock, axLetters[i], 'paper');
->>>>>>> d3c59da0
     }
 
     return imageOut;
