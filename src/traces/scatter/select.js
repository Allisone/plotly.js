--- conflicted
+++ resolved
@@ -36,11 +36,7 @@
             x = xa.c2p(di.x);
             y = ya.c2p(di.y);
 
-<<<<<<< HEAD
-            if(selectionTester.contains([x, y], false, i, searchInfo)) {
-=======
-            if((di.i !== null) && polygon.contains([x, y])) {
->>>>>>> 90707055
+            if((di.i !== null) && selectionTester.contains([x, y], false, i, searchInfo)) {
                 selection.push({
                     pointNumber: di.i,
                     x: xa.c2d(di.x),
